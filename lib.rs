#![cfg_attr(not(feature = "std"), no_std, no_main)]

pub use self::usuarios_sistema::{
    Sistema,
    SistemaRef
};

#[ink::contract]
mod usuarios_sistema {


    use ink::prelude::{string::String};
    use ink::storage::Mapping;   
    use ink::prelude::vec::Vec;
    use ink::prelude::collections::BTreeSet;
    use ink::prelude::collections::BTreeMap;

    #[ink(storage)]

    /// # Esta es la estructura del sistema del MarketPlace.
    /// Estructura principal de almacenamiento del contrato marketplace.
    ///
    /// `Sistema` contiene toda la información persistente del contrato, incluyendo usuarios, productos,
    /// publicaciones, órdenes y los contadores para generar nuevos IDs únicos.
    ///
    /// # Campos
    /// - `usuarios`: Mapeo de AccountId a struct Usuario, representa todos los usuarios registrados.
    /// - `publicaciones`: Vector con todas las publicaciones activas en el sistema.
    /// - `productos`: Mapeo de id de producto a struct Producto, representa todos los productos creados.
    /// - `ordenes`: Vector con todas las órdenes de compra generadas.
    /// - `proximo_id_publicacion`: Contador para el próximo id único de publicación.
    /// - `proximo_id_producto`: Contador para el próximo id único de producto.
    /// - `proximo_id_orden`: Contador para el próximo id único de orden de compra.
    ///
    /// # Ejemplo de uso
    /// ```
    ///      let sistema = Sistema::new();
    ///      sistema.registrar_usuario("Juan".to_string(), "Perez".to_string(), "juan@email.com".to_string(), Rol::Comprador);
    /// ```
    pub struct Sistema {
        usuarios: ink::storage::Mapping<AccountId, Usuario>,
        id_usuarios: Vec<AccountId>,
        publicaciones: Vec<Publicacion>,
        productos: Mapping<u128, Producto>,
        ordenes: Vec<OrdenCompra>,
        proximo_id_publicacion: u128,
        proximo_id_producto: u128,
        proximo_id_orden: u128,
    }

    #[ink::scale_derive(Encode, Decode, TypeInfo)]
    #[cfg_attr(
        feature = "std",
        derive(ink::storage::traits::StorageLayout)
    )]
    #[derive(Clone, PartialEq, Eq, Debug)]

    pub enum ErrorSistema {
        UsuarioYaRegistrado,
        UsuarioNoExiste,
        RolYaEnUso,
        // Producto
        ProductosLleno,
        // Publicación
        UsuarioNoEsVendedor,
        UsuarioNoEsComprador,
        ProductoInvalido,
        PublicacionesLleno,
        CompraSinItems,
        PublicacionNoValida,
        StockInsuficiente,
        VendedorDistinto,
        IdDeOrdenNoValida,
        PublicacionRepetida,
        NoPuedeComprarCero,
        NoPuedeComprarPublicacionPropia,
        OperacionNoValida,
        CancelacionYaSolicitada,
        DineroInsuficiente,
        FueraDeRango,
        OrdenCancelada,
        UsuarioNoTieneProducto,
        UsuarioNoAutorizado,
        PuntuacionNoValida,
        OrdenYaPuntuada,
        NoPuedePuntuarOrdenSinRecibir,
    }

    /// # Esta es la estructura de un usuario.
    /// Representa un usuario del sistema de marketplace.
    /// Contiene información personal, rol, publicaciones y órdenes asociadas.
    #[ink::scale_derive(Encode, Decode, TypeInfo)]
    #[cfg_attr(
        feature = "std",
        derive(ink::storage::traits::StorageLayout)
    )]
    #[derive(Clone, PartialEq, Eq, Debug)]

    pub struct Usuario{
        /// Nombre del Usuario
        nombre:String,

        /// Apellido del Usuario
        apellido:String,

        /// Correo electrónico del Usuario
        email:String,

        /// Código identificador (AccountID) del usuario
        id:AccountId,

        /// Ocupación que tiene el Usuario en la página
        rol: Rol,

        //productos: Option<Producto>, //Si es vendedor tiene que tener una lista de sus productos.
        //orden_compra: Option<OrdenDeCompra>, //Si es comprador tiene que tener una orden de compra.

        /// Lista de Publicaciones (Id de publicaciones) que tiene un Usuario ´Vendedor´
        publicaciones: Vec<u128>,

        /// Lista de ´Ordenes de Compra´ (Id de Ordenes de compra) que tiene un Usuario ´Comprador´
        ordenes: Vec<u128>,

        /// Hashmap de productos del vendedor
        productos: Vec<u128>,

        /// Vector de calificaciones del usuario como comprador y como vendedor
        calificaciones_comprador: Vec<u8>,

        calificaciones_vendedor: Vec<u8>,
    }
    
    
    #[ink::scale_derive(Encode, Decode, TypeInfo)]
    #[cfg_attr(
        feature = "std",
        derive(ink::storage::traits::StorageLayout)
    )]
    #[derive(Clone, PartialEq, Eq, Debug)]

    pub enum Rol {
        Comprador,
        Vendedor,
        Ambos,
    }

    /// # Esta es la estructura de un Producto.
    /// Representa un producto en una publicación de marketplace.
    /// 
    /// Contiene el nombre, descripción y la categoría de éste.
    #[ink::scale_derive(Encode, Decode, TypeInfo)]
    #[cfg_attr(
        feature = "std",
        derive(ink::storage::traits::StorageLayout)
    )]
    pub struct Producto{

        nombre: String,
        
        descripcion: String,

        categoria: Categoria,

        puntuaciones: Vec<u8>,

        total_ventas: u32,
    }



    #[ink::scale_derive(Encode, Decode, TypeInfo)]
    #[cfg_attr(
        feature = "std",
        derive(ink::storage::traits::StorageLayout)
    )]
    #[derive(Clone, PartialEq, Eq, Debug, Ord, PartialOrd)]
    pub enum Categoria {
        Limpieza,
        Tecnologia,
        Musica,
        Ropa,
        Calzado,
        Otros,
    }

    // Publicación


    /// Representa una publicación en el marketplace.
    /// 
    /// Cada publicación está asociada a un producto específico y a un usuario vendedor.
    /// Contiene información relevante para la venta, como el precio, el stock disponible y el estado de la publicación.
    ///
    /// # Campos
    /// - `id_publicacion`: Identificador único de la publicación.
    /// - `id_producto`: Identificador del producto publicado.
    /// - `id_publicador`: AccountId del usuario que publica (vendedor).
    /// - `precio`: Precio del producto en la publicación.
    /// - `stock`: Cantidad disponible para la venta.
    /// - `activa`: Indica si la publicación está activa o no.
    ///
    /// # Ejemplo de uso
    /// ```
    ///      let publicacion = Publicacion {
    ///        id_publicacion: 1,
    ///        id_producto: 10,
    ///        id_publicador: AccountId::from([0x1; 32]),
    ///        precio: 1000,
    ///        stock: 5,
    ///        activa: true,
    ///      };
    /// ```
    #[ink::scale_derive(Encode, Decode, TypeInfo)]
    #[cfg_attr(
        feature = "std",
        derive(ink::storage::traits::StorageLayout)
    )]
    #[derive(Debug, Copy, Clone)]
    pub struct Publicacion {
        id_publicacion: u128,
        id_producto: u128,
        id_publicador: AccountId,
        precio: u32,
        stock: u32,
        activa: bool,
    }

    #[derive(Debug, Clone)]
    #[ink::scale_derive(Encode, Decode, TypeInfo)]
    #[cfg_attr(
        feature = "std",
        derive(ink::storage::traits::StorageLayout)
    )]
    pub struct OrdenCompra {
        

        lista_productos: Vec<(u128, u32)>,
        // El vec lo pense con un vec de tuplas, con el id del producto y la cantidad comprada.

        // Se me ocurre que dentro del usuario podemos tener un vec de órdenes de compra
        // y para acceder a una en especifica que se use el id de orden
        id_orden_compra: u128,

        estado: EstadoOrdenCompra,

        id_comprador: AccountId,

        id_vendedor: AccountId,

        solicitud_cancelacion: Option<AccountId>,

        monto:u32,

        puntuado_por_comprador: bool,

        puntuado_por_vendedor: bool,

    }

    #[derive(Debug, Clone, PartialEq)]
    #[ink::scale_derive(Encode, Decode, TypeInfo)]
    #[cfg_attr(
        feature = "std",
        derive(ink::storage::traits::StorageLayout)
    )]
    pub enum EstadoOrdenCompra {
        Pendiente,
        Enviado,
        Recibido,
        Cancelado,
    }

    impl Sistema {

        // # Sistema::new()
        /// Crea una nueva instancia del sistema, inicializando los campos de almacenamiento.
        /// No recibe parámetros.
        /// Retorna una instancia de Sistema.
        /// El new, inicializa todos los campos del sistema en un estado Default.
        /// # Ejemplo
        /// ```
        ///      let sistema = Sistema::new();
        /// ```
        #[ink(constructor)]
        pub fn new() -> Self {
            Self {id_usuarios: Vec::<AccountId>::new(),  usuarios: Mapping::new(), publicaciones: Vec::<Publicacion>::new(), productos: Mapping::new(), ordenes:Vec::new(), proximo_id_publicacion: 0, proximo_id_producto: 0 , proximo_id_orden: 0}
        }



        /// Verifica si el usuario que llama existe.
        /// Retorna `Ok(true)` si existe, o un error si no existe.
        fn _existe_usuario(&self, id: AccountId) -> Result<bool, ErrorSistema> {
            if self.usuarios.get(&id).is_some() {
                Ok(true)
            } else {
                Err(ErrorSistema::UsuarioNoExiste)
            }
        }


        /// !Es_Vendedor()
        /// Verifica si el usuario que llama es vendedor o tiene ambos roles.
        /// Retorna `Ok(true)` si es vendedor o ambos, `Ok(false)` si no lo es, o un error si no existe.
        ///
        /// # Ejemplo
        /// ```
        ///      let es_vendedor = sistema.es_vendedor();
        /// ```
        #[ink(message)]
        pub fn es_vendedor(&self) -> Result<bool, ErrorSistema> { 
            let id = self.env().caller();  
            self._es_vendedor(id)
        }

        fn _es_vendedor(&self, id: AccountId) -> Result<bool, ErrorSistema> {
            //Si existe el usuario
                //lo encuentro
                //y verifico si es vendedor o ambos.
            //Si no existe -> ErrorSistema::UsuarioNoExiste

            if (self._existe_usuario(id)).is_err() {
                return Err(ErrorSistema::UsuarioNoExiste);
            } else {
                //Busco al usuario y verifico su rol.
                let user = self.usuarios.get(&id);
                match user.unwrap().rol {
                    Rol::Vendedor | Rol::Ambos => Ok(true),
                    _ => Ok(false),
                }   
            }
        }


        /// !Es_Comprador()
        /// Verifica si el usuario que llama es comprador o tiene ambos roles.
        /// Retorna `Ok(true)` si es comprador o ambos, `Ok(false)` si no lo es, o un error si no existe.
        ///
        /// # Ejemplo
        /// ```
        ///      let es_comprador = sistema.es_comprador();
        /// ```
        #[ink(message)]
        pub fn es_comprador(&self) -> Result<bool, ErrorSistema> { 
            let id = self.env().caller(); 
            self._es_comprador(id)
        }

        fn _es_comprador(&self, id: AccountId) -> Result<bool, ErrorSistema> {
            //Si existe el usuario
                //lo encuentro
                //y verifico si es comprador o ambos.
            //Si no existe -> ErrorSistema::UsuarioNoExiste

            if (self._existe_usuario(id)).is_err() {
                return Err(ErrorSistema::UsuarioNoExiste);
            } else {
                //Busco al usuario y verifico su rol.
                let user = self.usuarios.get(&id);
                match user.unwrap().rol {
                    Rol::Comprador | Rol::Ambos => Ok(true),
                    _ => Ok(false),
                }   
            }
        }

        //Funciones asociadas a usuarios.

        /// !Registrar_Usuario() 
        /// Registra un nuevo usuario en el sistema con los datos proporcionados.
        /// El usuario queda asociado al AccountId del caller.
        /// Retorna `Ok(())` si el registro fue exitoso, o un error si ya existe.
        ///
        /// # Ejemplo
        /// ```
        ///      sistema.registrar_usuario("Juan".to_string(), "Perez".to_string(), "juan@email.com".to_string(), Rol::Comprador);
        /// ```
        #[ink(message)]
        pub fn registrar_usuario(&mut self, nombre:String, apellido:String, email:String, rol:Rol) -> Result<(), ErrorSistema> {
            let id = self.env().caller(); // Se obtiene el AccountId del usuario que llama a la función.

            self._registrar_usuario(nombre, apellido, email, rol, id)?;
            Ok(())
        }


        
        fn _registrar_usuario(&mut self, nombre:String, apellido:String, email:String, rol:Rol, id:AccountId) -> Result<(), ErrorSistema>{
            // Chequear que el usuario a registrar no exista en el sistema. (Sólo registrar usuarios nuevos).
            if self.usuarios.get(&id).is_some() { //Busca match en el mapping.
                return Err(ErrorSistema::UsuarioYaRegistrado);
            }                
            
            self.usuarios.insert(id, &Usuario {nombre, apellido, email, id, rol, publicaciones: Vec::<u128>::new(), ordenes: Vec::<u128>::new(), productos: Vec::<u128>::new(), calificaciones_comprador: Vec::<u8>::new(), calificaciones_vendedor: Vec::<u8>::new()});
            
            //Agrego el id al vector id_usuarios.
            self.id_usuarios.push(id);

            Ok(())
        }



        /// Agrega un rol adicional al usuario que llama.
        /// Retorna `Ok(())` si el rol fue agregado, o un error si ya lo tiene o no existe.
        ///
        /// # Ejemplo
        /// ```
        ///      sistema.agregar_rol(Rol::Vendedor);
        /// ```
        #[ink(message)]
        pub fn agregar_rol(&mut self, rol: Rol) -> Result<(), ErrorSistema> {
            let id = self.env().caller(); // Se obtiene el AccountId del usuario que llama a la función.

            self._agregar_rol(rol, id)
        }

        fn _agregar_rol(&mut self, rol: Rol, id: AccountId) -> Result<(), ErrorSistema> { 
            // Verifica si el usuario existe.
            if let Some(mut user) = self.usuarios.get(&id) {  
                user.agregar_rol(rol.clone())?; //Llama a la función del usuario que modifica su rol. (Lo delega)
                self.usuarios.insert(&id, &user); //Lo guardo modificado en el mapping.
                Ok(())
            } else {
                Err(ErrorSistema::UsuarioNoExiste)
            }
        }


        /// La función se fija si el id de un produto es menor al id próximo del producto a
        /// cargar, comprobando si éste ya fue cargdo o no.
        /// Retorna `true` si el proucto existe, o false si no existe.
        ///
        /// # Ejemplo
        /// ```
        ///      let id: u64;
        ///      sistema.existe_producto( id);
        /// ```
        fn existe_producto(&self, id: u128) -> bool {
            self.proximo_id_producto > id
        }

        fn generar_id_producto(&mut self) -> Result<u128, ErrorSistema> {
            let proximo = self.proximo_id_producto.clone();
            match self.proximo_id_producto.checked_add(1) {
                Some(val) => {
                    self.proximo_id_producto = val;
                    Ok(proximo)
                }
                None => Err(ErrorSistema::ProductosLleno)
            }
        }


        /// #nuevo_producto()
        /// Crea un nuevo producto asociado al usuario que llama (debe ser vendedor).
        /// Retorna el id del producto creado o un error si no es vendedor.
        ///
        /// # Ejemplo
        /// ```
        ///     let id_producto = sistema.nuevo_producto("Laptop".to_string(), "Laptop gamer".to_string(), Categoria::Tecnologia)?;
        /// ```
        #[ink(message)]
        pub fn nuevo_producto(&mut self, nombre: String, descripcion: String, categoria: Categoria) -> Result<u128, ErrorSistema> {
            //El usuario que genera el producto debe existir en el sistema, y ser vendedor.
            let usuario_id = self.env().caller(); 
            if let Err(e) = self._existe_usuario(usuario_id) {
                return Err(e);
            }

            if let Ok(false) = self.es_vendedor() {
                return Err(ErrorSistema::UsuarioNoEsVendedor);
            }

            let id_producto = self.generar_id_producto()?;

            self.productos.insert(id_producto.clone(), &Producto {
                nombre,
                descripcion,
                categoria,
                puntuaciones:Vec::<u8>::new(),
                total_ventas:0,

            });

            // Agregar producto a lista personal del vendedor
            
            // Este unwrap se puede realizar sin problema porque la funcion es_vendedor() ya verifica si existe el usuario.
            let mut usuario = self.usuarios.get(&usuario_id).unwrap();

            usuario.productos.push(id_producto.clone());

            self.usuarios.insert(&usuario_id, &Usuario {
                nombre: usuario.nombre,
                apellido: usuario.apellido,
                email: usuario.email,
                id: usuario.id,
                rol: usuario.rol,
                publicaciones: usuario.publicaciones,
                ordenes: usuario.ordenes,
                productos: usuario.productos,
                calificaciones_comprador: usuario.calificaciones_comprador,
                calificaciones_vendedor: usuario.calificaciones_vendedor,
            });

            Ok(id_producto)
        }

        // Publicación
        fn generar_id_publicacion(&mut self) -> Result<u128, ErrorSistema> {
            let proximo = self.proximo_id_publicacion.clone();
            match self.proximo_id_publicacion.checked_add(1) {
                Some(val) => {
                    self.proximo_id_publicacion = val;
                    Ok(proximo)
                }
                None => Err(ErrorSistema::PublicacionesLleno)
            }
        }



        /// #crear_Publicacion()
        /// Crea una nueva publicación para un producto existente.
        /// El usuario debe ser vendedor y el producto debe existir.
        /// Retorna `Ok(())` si la publicación fue creada, o un error en caso contrario.
        ///
        /// # Ejemplo
        /// ```
        ///     sistema.crear_publicacion(0, 1000, 10);
        /// ```
        #[ink(message)]
        pub fn crear_publicacion(&mut self, id_producto: u128, precio: u32, stock: u32) -> Result<(), ErrorSistema> {
            self._crear_publicacion(id_producto, precio, stock)?;
            Ok(())
        }

        pub fn _crear_publicacion(&mut self, id_producto: u128, precio: u32, stock: u32) -> Result<(), ErrorSistema> {
            let usuario_id = self.env().caller(); // Se busca con el AccountId de la cuenta asociada.

            if let Ok(false) = self.es_vendedor() {
                return Err(ErrorSistema::UsuarioNoEsVendedor);
            }
            
            if !self.existe_producto(id_producto) {
                return Err(ErrorSistema::ProductoInvalido);
            }

            if stock == 0 {
                return Err(ErrorSistema::StockInsuficiente);
            }

            // Este unwrap se puede realizar sin problema porque la funcion es_vendedor() ya verifica si existe el usuario.
            let mut usuario = self.usuarios.get(&usuario_id).unwrap();

            if !usuario.productos.contains(&id_producto) {
                return Err(ErrorSistema::UsuarioNoTieneProducto);
            }

            // Agrego la publicación
            let id_publicacion = self.generar_id_publicacion()?;

            self.publicaciones.push(Publicacion {
                id_publicacion,
                id_producto,
                id_publicador: usuario_id,
                precio,
                stock,
                activa: true,
            });

            // Agrego la publicación a la lista de publicaciones del usuario
            

            usuario.publicaciones.push(id_publicacion);

            self.usuarios.insert(&usuario_id, &Usuario {
                nombre: usuario.nombre,
                apellido: usuario.apellido,
                email: usuario.email,
                id: usuario.id,
                rol: usuario.rol,
                publicaciones: usuario.publicaciones,
                ordenes: usuario.ordenes,
                productos: usuario.productos,
                calificaciones_comprador: usuario.calificaciones_comprador,
                calificaciones_vendedor: usuario.calificaciones_vendedor,
            });

            Ok(())
        }

        // Orden de compra


        /// Genera una nueva orden de compra para el usuario que llama.
        /// Recibe una lista de tuplas (id_publicacion, cantidad).
        /// Retorna la orden creada o un error si hay algún problema.
        ///
        /// # Ejemplo
        /// ```
        ///     let orden = sistema.generar_orden_compra(vec![(0, 2), (1, 1)])?;
        /// ```
        #[ink(message)]
        pub fn generar_orden_compra(&mut self, lista_publicaciones_con_cantidades:Vec<(u128, u32)>, dinero_disponible: u32)->Result<OrdenCompra, ErrorSistema>{
            let caller = self.env().caller();
            return self._generar_orden_compra(lista_publicaciones_con_cantidades, dinero_disponible, caller);
        }
        
        // Recibe un vector con las publicaciones y la cantidad de cada una para armar la orden.
        fn _generar_orden_compra(&mut self, lista_publicaciones_con_cantidades:Vec<(u128, u32)> , dinero_disponible:u32, caller:AccountId) -> Result<OrdenCompra, ErrorSistema>{
            // Chequeo si el usuario que está tratando de realizar la compra tiene el rol debido.
            
            //Si no existe el usuario se propaga el error:
            self.es_comprador()?;
            // // Verifico que el usuario sea comprador.
            // Si no es comprador, retorno un error.
            if let comprador = self.es_comprador()? {
                if !comprador {
                    return Err(ErrorSistema::UsuarioNoEsComprador);
                }
            }



            // Verifico que por lo menos exista una compra.
            if lista_publicaciones_con_cantidades.is_empty() {
                return Err(ErrorSistema::CompraSinItems);
            }

            // Busco el id del vendedor.
            let vendedor_actual:AccountId;
            if let Some(publi) = self.publicaciones.iter().find(|x|x.id_publicacion == lista_publicaciones_con_cantidades[0].0) {
                vendedor_actual = publi.id_publicador;
            }
            else {
                return Err(ErrorSistema::PublicacionNoValida)
            }

            //Si el usuario que creó la publicación trata de realizar una compra hay error.

            if vendedor_actual == caller {
                return Err(ErrorSistema::NoPuedeComprarPublicacionPropia);
            }

            
            self.validar_orden(lista_publicaciones_con_cantidades.clone(), vendedor_actual.clone())?;

            let monto_total = self.validar_precio(lista_publicaciones_con_cantidades.clone(), dinero_disponible)?;


            // Una vez pasadas todas las validaciones, actualizo el stock.

            let lista_compra = self.actualizar_stock_de_orden(lista_publicaciones_con_cantidades);


            let id_orden = self.generar_id_orden()?;
            

            // Creo la orden.

            let orden = OrdenCompra {
                id_comprador: caller,
                lista_productos: lista_compra,
                id_orden_compra: id_orden,
                estado: EstadoOrdenCompra::Pendiente,
                id_vendedor: vendedor_actual,
                solicitud_cancelacion: None,
                monto: monto_total,
                puntuado_por_comprador: false,
                puntuado_por_vendedor: false,
            };
            
            // Agrego la orden al vector de órdenes.
            self.ordenes.push(orden.clone());
        
            // Agrego al vector de ambos usuarios.
            self.agregar_orden_usuario(caller, id_orden)?;
            self.agregar_orden_usuario(vendedor_actual, id_orden)?;


            Ok(orden.clone())
            
        }

        fn agregar_orden_usuario(&mut self, user_id:AccountId, id_orden:u128)->Result<(), ErrorSistema>{
            if let Some(mut user) = self.usuarios.get(&user_id){
                user.ordenes.push(id_orden);
                self.usuarios.insert(&user_id, &user);
                return Ok(())
            }
            else {
                return Err(ErrorSistema::UsuarioNoExiste);
            }

        }

        fn validar_orden(&self, lista_publicaciones_con_cantidades:Vec<(u128, u32)>, vendedor_actual:AccountId)->Result<(), ErrorSistema>{
            // Itero sobre la lista de publicaciones con cantidades y voy chequeando si la compra es válida(id de publicaciones válida y cant válida).

            let mut vistos = BTreeSet::new();
            
            for (id_publicacion_actual, cant_productos) in lista_publicaciones_con_cantidades {

                //Check de que no compre dos veces de la misma publicación
                if !vistos.insert(id_publicacion_actual) {
                    return Err(ErrorSistema::PublicacionRepetida)
                }

                // Check que se trate de comprar aunque sea un item de la publicación.
                if cant_productos==0 {
                    return Err(ErrorSistema::NoPuedeComprarCero)
                }

                if let Some(publicacion_actual) = self.publicaciones.iter().find(|x| x.id_publicacion == id_publicacion_actual){

                    // Veo que todas las publicaciones sean del mismo vendedor.
                    if publicacion_actual.id_publicador != vendedor_actual {
                        return Err(ErrorSistema::VendedorDistinto)
                    }

                    // Veo que la publicación tenga el stock necesario para la compra.
                    if !publicacion_actual.tiene_stock_suficiente(cant_productos) {
                        return Err(ErrorSistema::StockInsuficiente)
                    }
                }
                else {
                    return Err(ErrorSistema::PublicacionNoValida)
                }
            }
            Ok(())
        
        }

        fn validar_precio(&self, lista_publicaciones_con_cantidades:Vec<(u128, u32)>, dinero_disponible: u32)->Result<u32, ErrorSistema>{
            let mut monto_total:u32=0;
            for (id_publicacion, cant_productos) in lista_publicaciones_con_cantidades {
                if let Some(publicacion_actual) = self.publicaciones.get(id_publicacion as usize){

                    let monto_actual = match publicacion_actual.precio.checked_mul(cant_productos) {
                        Some(val) => val,
                        None => return Err(ErrorSistema::FueraDeRango),
                    };
                    monto_total = match monto_total.checked_add(monto_actual) {
                        Some(val) => val,
                        None => return Err(ErrorSistema::FueraDeRango),
                    }
                }
                else {
                    return Err(ErrorSistema::PublicacionNoValida);
                }
            }

            if dinero_disponible >= monto_total {
                return Ok(monto_total)
            }
            else {
                return Err(ErrorSistema::DineroInsuficiente);
            }
        }

        fn generar_id_orden(&mut self)->Result<u128, ErrorSistema>{
            let proximo = self.proximo_id_orden.clone();
            match self.proximo_id_orden.checked_add(1){
                Some(val) => {
                    self.proximo_id_orden = val;
                    Ok(proximo)
                }
                None => Err(ErrorSistema::PublicacionesLleno)
            }
        }

        fn actualizar_stock_de_orden(&mut self, lista_publicaciones_con_cantidades:Vec<(u128, u32)>)->Vec<(u128,u32)>{
            let mut lista_productos = Vec::new();
            for(id_publi, cant_productos) in lista_publicaciones_con_cantidades{
                if let Some(posicion) = self.publicaciones.iter().position(|x| x.id_publicacion == id_publi){

                    if let Some(publicacion_actual) = self.publicaciones.get_mut(posicion) {
                        publicacion_actual.actualizar_stock(cant_productos);
                        lista_productos.push((publicacion_actual.id_producto, cant_productos));
                    }
                }
            }
            lista_productos
        }




        /// Marca una orden como enviada. Solo el vendedor puede hacerlo.
        /// Retorna `Ok(())` si la operación fue exitosa, o un error si no corresponde.
        ///
        /// # Ejemplo
        /// ```
        ///      sistema.marcar_orden_como_enviada(0);
        /// ```
        #[ink(message)]
        pub fn marcar_orden_como_enviada(&mut self, id_actual:u128)->Result<(), ErrorSistema> {
            let caller = self.env().caller();
            self._marcar_orden_como_enviada(id_actual, caller)
        }

        fn _marcar_orden_como_enviada(&mut self, id_actual:u128, caller:AccountId)->Result<(), ErrorSistema>{


            if let Some(orden_acutal) = self.ordenes.get_mut(id_actual as usize){
                if orden_acutal.id_vendedor != caller {
                    return Err(ErrorSistema::OperacionNoValida)
                } 
                match &orden_acutal.estado {
                    EstadoOrdenCompra::Pendiente => Ok(orden_acutal.estado = EstadoOrdenCompra::Enviado),
                    _ => return Err(ErrorSistema::OperacionNoValida),
                }
                 
            }
            else {
                return Err(ErrorSistema::IdDeOrdenNoValida);
            }
            
        }



        /// Marca una orden como recibida. Solo el comprador puede hacerlo.
        /// Retorna `Ok(())` si la operación fue exitosa, o un error si no corresponde.
        ///
        /// # Ejemplo
        /// ```
        ///      sistema.marcar_orden_como_recibida(0);
        /// ```
        #[ink(message)]
        pub fn marcar_orden_como_recibida(&mut self, id_actual:u128)->Result<(), ErrorSistema> {
            let caller = self.env().caller();
            self._marcar_orden_como_recibida(id_actual, caller)
        }

        fn _marcar_orden_como_recibida(&mut self, id_actual:u128, caller:AccountId)->Result<(), ErrorSistema>{
            

            if let Some(orden_acutal) = self.ordenes.get_mut(id_actual as usize){
                if orden_acutal.id_comprador != caller {
                    return Err(ErrorSistema::OperacionNoValida)
                } 
                match &orden_acutal.estado {
                    EstadoOrdenCompra::Enviado => {
                        for (id_producto, cantidad) in &orden_acutal.lista_productos{
                            let mut produc = self.productos.get(id_producto).unwrap();
                            produc.total_ventas += cantidad;
                            self.productos.insert(id_producto, &produc);
                        }
                        return Ok(orden_acutal.estado = EstadoOrdenCompra::Recibido);
                    },
                    _ => return Err(ErrorSistema::OperacionNoValida),
                }
                 
            }
            else {
                return Err(ErrorSistema::IdDeOrdenNoValida);
            }
            
        }




        /// Solicita la cancelación de una orden. Puede ser solicitada por comprador o vendedor.
        /// Si ambos la solicitan, la orden se cancela.
        /// Retorna `Ok(())` si la operación fue exitosa, o un error si no corresponde.
        ///
        /// # Ejemplo
        /// ```
        ///      sistema.cancelar_orden(0);
        /// ```
        #[ink(message)]
        pub fn cancelar_orden(&mut self, id_actual:u128)->Result<(), ErrorSistema> {
            let caller = self.env().caller();
            self._cancelar_orden(id_actual, caller)
        }

        fn _cancelar_orden(&mut self, id_actual:u128, caller:AccountId) -> Result<(), ErrorSistema> {
            

            if let Some(orden_actual) = self.ordenes.get_mut(id_actual as usize) {

                if orden_actual.id_vendedor != caller && orden_actual.id_comprador != caller {
                    return Err(ErrorSistema::UsuarioNoAutorizado);
                }
            

                if orden_actual.estado == EstadoOrdenCompra::Cancelado {
                    return Err(ErrorSistema::OrdenCancelada);
                }

                if orden_actual.estado == EstadoOrdenCompra::Recibido {
                    return Err(ErrorSistema::OperacionNoValida);
                }

                if let Some(id_anterior) = orden_actual.solicitud_cancelacion {
                    if id_anterior == caller {
                        return Err(ErrorSistema::CancelacionYaSolicitada);
                    }
                    else {
                        if id_anterior == orden_actual.id_comprador || id_anterior == orden_actual.id_vendedor{
                            self.ordenes.get_mut(id_actual as usize).unwrap().estado = EstadoOrdenCompra::Cancelado;
                            return Ok(())
                        }
                    }
                }
                self.ordenes.get_mut(id_actual as usize).unwrap().solicitud_cancelacion = Some(caller);
                return Ok(())
                    
            }
            else {
                return Err(ErrorSistema::IdDeOrdenNoValida);
            }
            
        }

        /// Permite a los usuarios puntuar al comprador o al vendedor después de finalizar una orden
        /// Solo los usuarios involucrados en la orden pueden interactuar
        /// Solo se puede puntuar una vez por usuario y por orden
        /// La puntuación es entre 1 y 5
        #[ink(message)]
        pub fn puntuar_usuario_por_orden(&mut self, id_orden:u128, puntuacion:u8) -> Result<(), ErrorSistema> {
            let caller = self.env().caller();
            self._puntuar_usuario_por_orden(id_orden, puntuacion, caller)
        }

        fn _puntuar_usuario_por_orden(&mut self, id_orden:u128, puntuacion:u8, caller:AccountId)->Result<(), ErrorSistema>{
            if puntuacion > 5 || puntuacion < 1 {
                return Err(ErrorSistema::PuntuacionNoValida);
            }
            else {
                if let Some(orden) = self.ordenes.get_mut(id_orden as usize) {
                    if orden.estado != EstadoOrdenCompra::Recibido {
                        return Err(ErrorSistema::NoPuedePuntuarOrdenSinRecibir);
                    }
                    else {

                    

                        if orden.id_comprador == caller {
                            if orden.puntuado_por_comprador {
                                return Err(ErrorSistema::OrdenYaPuntuada);
                            }
                            else {
                                let mut user = self.usuarios.get(orden.id_vendedor).unwrap();
                                user.calificaciones_vendedor.push(puntuacion);
                                self.usuarios.insert(&orden.id_vendedor, &user);
                                orden.puntuado_por_comprador = true;


                                // Este for actualiza las puntuaciones por prodcuto de la lista
                                for (id_producto, cantidad) in &orden.lista_productos {
                                    let mut producto_actual = self.productos.get(id_producto).unwrap();
                                    producto_actual.puntuaciones.push(puntuacion);
                                    self.productos.insert(&id_producto, &producto_actual);
                
                                }

                                return Ok(());
                            }
                        }
                        else 
                            if orden.id_vendedor == caller {
                                if orden.puntuado_por_vendedor {
                                    return Err(ErrorSistema::OrdenYaPuntuada);
                                }
                                else {
                                    let mut user = self.usuarios.get(orden.id_comprador).unwrap();
                                    user.calificaciones_comprador.push(puntuacion);
                                    self.usuarios.insert(&orden.id_comprador, &user);
                                    orden.puntuado_por_vendedor = true;
                                    return Ok(());
                                }
                            }

                            else {
                                return Err(ErrorSistema::UsuarioNoAutorizado);
                            }
                        
                    }
                }
                else {
                    return Err(ErrorSistema::IdDeOrdenNoValida);
                }
            }

        }

        #[ink(message)]
        pub fn obtener_puntuacion_de_comprador(&self, id_usuario:AccountId)->Result<u8, ErrorSistema>{
            if let Some(user) = self.usuarios.get(id_usuario) {
                return Ok(user.calcular_puntaje_como_comprador());
            }
            else {
                return Err(ErrorSistema::UsuarioNoExiste);
            }
        }

        #[ink(message)]
        pub fn obtener_puntuacion_de_vendedor(&self, id_usuario:AccountId)->Result<u8, ErrorSistema>{
            if let Some(user) = self.usuarios.get(id_usuario) {
                return Ok(user.calcular_puntaje_como_vendedor());
            }
            else {
                return Err(ErrorSistema::UsuarioNoExiste);
            }
        }



        /// Devuelve la lista de todas las publicaciones existentes en el sistema.
        ///
        /// # Ejemplo
        /// ```
        ///      let publicaciones = sistema.get_publicaciones();
        /// ```
        #[ink(message)]
        pub fn get_publicaciones(&self)->Vec<Publicacion>{
            self.publicaciones.clone()
        }

        /// Devuelve la lista de todas las publicaciones existentes en el sistema del vendedor que la llama.
        ///
        /// # Ejemplo
        /// ```
        ///      AGREGAR!!!! 
        /// ```
        #[ink(message)]
        pub fn get_publicaciones_propias(&self)-> Result<Vec<Publicacion>, ErrorSistema>{
            let caller = self.env().caller();
            self._get_publicaciones_propias(caller)
        }

        fn _get_publicaciones_propias(&self, caller:AccountId)-> Result<Vec<Publicacion>, ErrorSistema> {
            let mut publicaciones_propias = Vec::<Publicacion>::new();
            // Verifico si el usuario existe.

            if let Err(e) = self._existe_usuario(caller) {
                return Err(ErrorSistema::UsuarioNoExiste); // Si no existe, retorno un vector vacío.
            } else {
                if !self.es_vendedor().unwrap_or(false) {
                    return Err(ErrorSistema::UsuarioNoEsVendedor); // Si no es vendedor, retorno un vector vacío.
                }
            }

            // Si el usuario existe y es vendedor, busco sus publicaciones.
            // Itero sobre las publicaciones del usuario y las agrego al vector de publicaciones propias.
            // Si el usuario no tiene publicaciones, el vector quedará vacío.
            let mut publicaciones_propias = Vec::new();
            for publicacion in self.publicaciones.iter() {
                if publicacion.id_publicador == caller {
                    publicaciones_propias.push(publicacion.clone());
                }
            }

            Ok(publicaciones_propias)
        }





        /// Devuelve la lista de órdenes asociadas al usuario que llama.
        ///
        /// # Ejemplo
        /// ```
        ///   let mis_ordenes = sistema.ver_mis_ordenes();
        /// ```
        #[ink(message)]
        pub fn ver_mis_ordenes(&self)->Vec<OrdenCompra>{
            let caller = self.env().caller();
            self._ver_mis_ordenes(caller)
        }

        fn _ver_mis_ordenes(&self, caller:AccountId)->Vec<OrdenCompra>{
            let mut mis_ordenes = Vec::new();
            if let Some(user) = self.usuarios.get(caller){
                for id in user.ordenes {
                    if let Some(orden) = self.ordenes.get(id as usize){
                        mis_ordenes.push(orden.clone())
                    }
                    
                }
            }
            mis_ordenes
        }

<<<<<<< HEAD
=======
        //LAS SIGUIENTES FUNCIONES SON PARTE DEL CONTRATO 2. CORRER EN EL FUTURO (ESPACIO TEMPORAL)
        //Consultar top 5 vendedores con mejor reputación
         #[ink(message)]
        pub fn consultar_top_5_vendedores(&self) -> Vec<Usuario> {
            self._consultar_top_5_vendedores()
        }

        fn _consultar_top_5_vendedores(&self) -> Vec<Usuario> {
            //Filtro los vendedores recorriendo el vector de id_usuarios y buscando en el mapping.
            let mut vendedores: Vec<Usuario> = Vec::new(); //Creo un vector con los vendedores.
            for id in &self.id_usuarios {
                if let Some(user) = self.usuarios.get(id) {
                    if user.rol == Rol::Vendedor || user.rol == Rol::Ambos {
                        vendedores.push(user);
                    }
                }
            }

            //Ordeno el vector en cuanto reputación de forma descendente.
            vendedores.sort_by(|a, b| b.calcular_puntaje_como_vendedor().cmp(&a.calcular_puntaje_como_vendedor()));

            //Recorto el tamaño del vector a 5.
            vendedores.truncate(5);

            vendedores
        }

        //Consultar top 5 compradores con mejor reputación
         #[ink(message)]
        pub fn consultar_top_5_compradores(&self) -> Vec<Usuario> {
            self._consultar_top_5_compradores()
        }

        fn _consultar_top_5_compradores(&self) -> Vec<Usuario> {
            //Filtro los compradores recorriendo el vector de id_usuarios y buscando en el mapping.
            let mut compradores: Vec<Usuario> = Vec::new(); //Creo un vector con los compradores.
            for id in &self.id_usuarios {
                if let Some(user) = self.usuarios.get(id) {
                    if user.rol == Rol::Comprador || user.rol == Rol::Ambos {
                        compradores.push(user);
                    }
                }
            }

            //Ordeno el vector en cuanto reputación de forma descendente.
            compradores.sort_by(|a, b| b.calcular_puntaje_como_comprador().cmp(&a.calcular_puntaje_como_comprador()));

            //Recorto el tamaño del vector a 5.
            compradores.truncate(5);

            compradores
        }

        #[ink(message)]
        pub fn ver_productos_mas_vendidos(&self, categoria: Categoria) -> Vec<(u128, u8)> {
            self._ver_productos_mas_vendidos(categoria)
        }

        fn _ver_productos_mas_vendidos(&self, categoria: Categoria) -> Vec<(u128, u8)> {
            //Creo un vector para los productos.
            let mut productos: Vec<(u128, u8)> = Vec::new();

            //Recorro el vector de ordenes -> Voy chequeando la lista de productos y completo el vector según eso
            for orden in &self.ordenes {

                //Recorro la lista de productos de la orden.
                for tupla in &orden.lista_productos {

                    //Primero busco al producto en el mapping de productos del sistema (para ver su categoría).
                    let producto = self.productos.get(tupla.0 as u128);

                    if producto.is_none() {
                        continue; //Si el producto no existe, paso al siguiente.
                    }
                    let producto = producto.unwrap();

                    if producto.categoria == categoria {
                        //Si ya existe en mi vector contador, aumento la cantidad de ventas del mismo.
                        if let Some(pos) = productos.iter().position(|(p, _)| *p == tupla.0) { //Busco la posición del producto en el vector.
                            //productos[pos].1 += tupla.1 as u8; //Aumento la cantidad de ventas del producto.
                            productos[pos].1 = productos[pos].1.wrapping_add(tupla.1 as u8);
                        } else { //Si no existe, lo agrego.
                            productos.push((tupla.0.clone(), tupla.1.try_into().unwrap())); //Agrego el producto al vector.
                        }
                    }
                }
            }

            //Ordeno el vector en cuanto cantidad de ventas de forma descendente.
            productos.sort_by(|a, b| b.1.cmp(&a.1));

            //Recorto el tamaño del vector a 10 (como máximo).
            productos.truncate(10);

            productos
        }

        #[ink(message)]
        pub fn estadisticas_por_categoria(&self) -> Vec<(Categoria, u32, u8)> { 
            self._estadisticas_por_categoria()
        }

        fn _estadisticas_por_categoria(&self) -> Vec<(Categoria, u32, u8)>{

            let mut ventas_por_categoria: BTreeMap<Categoria, u32> = BTreeMap::new();
            let mut suma_puntajes: BTreeMap<Categoria, u8> = BTreeMap::new();
            let mut cantidad_puntajes: BTreeMap<Categoria, u8> = BTreeMap::new();

            // Recorremos todos los productos
            let mut id:u128 = 0;
            while id < self.proximo_id_producto {
                if let Some(producto) = self.productos.get(&id) {
                    // Acumular ventas
                    *ventas_por_categoria.entry(producto.categoria.clone()).or_insert(0) += producto.total_ventas;

                    // Acumular puntuaciones
                    let suma: u8 = producto.puntuaciones.iter().map(|&x| x as u8).sum();
                    let cantidad = producto.puntuaciones.len() as u8;
                    *suma_puntajes.entry(producto.categoria.clone()).or_insert(0) += suma;
                    *cantidad_puntajes.entry(producto.categoria.clone()).or_insert(0) += cantidad;
                }
                id += 1;
            }

            // Construir el resultado
            let mut resultado = Vec::new();
            for categoria in ventas_por_categoria.keys() {
                let ventas = *ventas_por_categoria.get(categoria).unwrap_or(&0);
                let suma = *suma_puntajes.get(categoria).unwrap_or(&0);
                let cantidad = *cantidad_puntajes.get(categoria).unwrap_or(&0);
                let promedio = if cantidad > 0 {
                    suma  / cantidad 
                } else {
                    0
                };
                resultado.push((categoria.clone(), ventas, promedio));
            }
            resultado
        }
>>>>>>> 5a33de83
    }


    impl Usuario {
        pub fn agregar_rol(&mut self, rol: Rol) -> Result<(), ErrorSistema> { 
            if self.rol == rol || self.rol == Rol::Ambos{
                return Err(ErrorSistema::RolYaEnUso);
            }
            // Agrega el nuevo rol al usuario.
            self.rol = match (self.rol.clone(), rol.clone()) {
                (Rol::Comprador, Rol::Vendedor) | (Rol::Vendedor, Rol::Comprador) => Rol::Ambos,
                _ => rol,
            };
            Ok(())
        }

        fn calcular_puntaje_como_comprador(&self) -> u8 {
<<<<<<< HEAD
            if self.calificaciones_comprador.is_empty() {
                return 0;
            }
            let sum: u32 = self.calificaciones_comprador.iter().map(|&x| x as u32).sum();
            let count = self.calificaciones_comprador.len() as u32;

            // Usar checked_div para evitar división por cero
            match sum.checked_div(count) {
                Some(avg) => avg as u8,
                None => 0, // En caso de que ocurra un error, aunque no debería
            }
        }

        fn calcular_puntaje_como_vendedor(&self) -> u8 {
            if self.calificaciones_vendedor.is_empty() {
                return 0;
            }
            let sum: u32 = self.calificaciones_vendedor.iter().map(|&x| x as u32).sum();
            let count = self.calificaciones_vendedor.len() as u32;

            // idem comprador
            match sum.checked_div(count) {
                Some(avg) => avg as u8,
                None => 0,
            }
=======
            if !self.calificaciones_comprador.is_empty(){
                let sum: u32 = self.calificaciones_comprador.iter().map(|&x| x as u32).sum();

                if sum != 0 {
                    let len = self.calificaciones_comprador.len() as u32;
                    if let Some(avg) = sum.checked_div(len) {
                        return avg as u8;
                    }
                
                }
            }
            0
        }

        fn calcular_puntaje_como_vendedor(&self) -> u8 {
            if !self.calificaciones_vendedor.is_empty(){
                let sum: u32 = self.calificaciones_vendedor.iter().map(|&x| x as u32).sum();

                if sum != 0 {
                    let len = self.calificaciones_vendedor.len() as u32;
                    if let Some(avg) = sum.checked_div(len) {
                        return avg as u8;
                    }
                }
                
            }
            0
>>>>>>> 5a33de83
        }
    }

    impl Publicacion {
            fn actualizar_stock(&mut self, cant:u32)->Result<(),ErrorSistema>{
                match self.stock.checked_sub(cant){
                    Some(val) => {
                        self.stock = val;
                        Ok(())
                    }
                    None => Err(ErrorSistema::PublicacionesLleno)
                }
            }

            fn tiene_stock_suficiente(&self, cant:u32)->bool{
                self.stock >= cant
            }
        }

        

    /// Unit tests in Rust are normally defined within such a `#[cfg(test)]`
    /// module and test functions are marked with a `#[test]` attribute.
    /// The below code is technically just normal Rust code.
    #[cfg(test)]
    mod tests {

        /// Imports all the definitions from the outer scope so we can use them here.
        use super::*;


        /// We test that we can register a user.
        /// In this test the user is added successfully.
        
        
        //---------------------------------------------------------------------------------
        //TESTS REGISTRAR USUARIO:
        #[ink::test]
        fn registrar_usuario_comprador_okay() {
            let alice = ink::env::test::default_accounts::<ink::env::DefaultEnvironment>().alice;
            ink::env::test::set_caller::<ink::env::DefaultEnvironment>(alice);

            let mut sistema = Sistema::new();

            assert!(sistema.registrar_usuario(String::from("Alice"), String::from("Surname"), String::from("alice.email"), Rol::Comprador).is_ok());

            //Chequeamos que el usuario se haya registrado correctamente.
            let usuario = sistema.usuarios.get(&alice);
            assert!(usuario.is_some());
        }

        #[ink::test]
        fn registrar_usuario_vendedor_okay() {
            let alice = ink::env::test::default_accounts::<ink::env::DefaultEnvironment>().alice;
            ink::env::test::set_caller::<ink::env::DefaultEnvironment>(alice);

            let mut sistema = Sistema::new();

            assert!(sistema.registrar_usuario(String::from("Alice"), String::from("Surname"), String::from("alice.email"), Rol::Vendedor).is_ok());

            //Chequeamos que el usuario se haya registrado correctamente.
            let usuario = sistema.usuarios.get(&alice);
            assert!(usuario.is_some());
        }

        #[ink::test]
        fn registrar_usuario_ambos_okay() {
            let alice = ink::env::test::default_accounts::<ink::env::DefaultEnvironment>().alice;
            ink::env::test::set_caller::<ink::env::DefaultEnvironment>(alice);

            let mut sistema = Sistema::new();

            assert!(sistema.registrar_usuario(String::from("Alice"), String::from("Surname"), String::from("alice.email"), Rol::Ambos).is_ok());

            //Chequeamos que el usuario se haya registrado correctamente.
            let usuario = sistema.usuarios.get(&alice);
            assert!(usuario.is_some());
        }

         /// We test that we cannot register a user that already exists.
         #[ink::test]
         fn registrar_usuario_not_okay() {
            let alice = ink::env::test::default_accounts::<ink::env::DefaultEnvironment>().alice;
            ink::env::test::set_caller::<ink::env::DefaultEnvironment>(alice);
 
            let mut sistema = Sistema::new();
            sistema.registrar_usuario(String::from("Alice"), String::from("Surname"), String::from("alice.email"), Rol::Comprador);
 
            assert!(sistema.registrar_usuario(String::from("Alice"), String::from("Surname"), String::from("alice.email"), Rol::Comprador).is_err());

            //Chequeamos que el usuario no se haya registrado nuevamente.
            assert!(sistema.usuarios.get(&alice).is_some());
         }

        //-------------------------------------------------------------------------------------
        //TESTS PRODUCTOS:

        #[ink::test]
        fn nuevo_producto_usuario_inexistente() {
            //Se testea que un usuario que no existe en la plataforma no pueda crear un producto.
            let alice = ink::env::test::default_accounts::<ink::env::DefaultEnvironment>().alice;
            ink::env::test::set_caller::<ink::env::DefaultEnvironment>(alice);
            let mut sistema = Sistema::new();

            assert!(sistema.nuevo_producto(String::from("Laptop"), String::from("Laptop gamer"), Categoria::Tecnologia).is_err());
            // El usuario no existe, por lo tanto no puede crear un producto.

            //Chequear el estado posterior del sistema (no debería haber ningún producto).
            assert!(sistema.productos.get(0).is_none());
        }

        #[ink::test]
        fn test_nuevo_producto_error() {
            let mut sistema = Sistema::new();
            let charlie = ink::env::test::default_accounts::<ink::env::DefaultEnvironment>().charlie;
            ink::env::test::set_caller::<ink::env::DefaultEnvironment>(charlie);
            sistema.registrar_usuario(String::from("Charlie"), String::from("Surname"), String::from("charlie.email"), Rol::Comprador);

            let error = sistema.nuevo_producto("Termo".to_string(), "Termo de metal".to_string(), Categoria::Otros).unwrap_err();
            assert_eq!(error, ErrorSistema::UsuarioNoEsVendedor);//Chequear el estado posterior del sistema (no debería haber ningún producto).
            assert!(sistema.productos.get(0).is_none());

            //Chequear el estado posterior del sistema (no debería haber ningún producto).
            assert!(sistema.productos.get(0).is_none());
        }

        #[ink::test]
        //Test en el que se registra un producto correctamente desde un usuario que es vendedor.
        fn test_nuevo_producto_usuario_vendedor() {
            let mut sistema = Sistema::new();
            let charlie = ink::env::test::default_accounts::<ink::env::DefaultEnvironment>().charlie;
            ink::env::test::set_caller::<ink::env::DefaultEnvironment>(charlie);
            sistema.registrar_usuario(String::from("Charlie"), String::from("Surname"), String::from("charlie.email"), Rol::Vendedor);

            let id_producto = sistema.nuevo_producto(String::from("Laptop"), String::from("Laptop gamer"), Categoria::Tecnologia).unwrap();
            // Verifico que el producto se haya registrado correctamente.
            let producto = sistema.productos.get(&id_producto);
            assert!(producto.is_some());
        }

        #[ink::test]
        //Test en el que se registra un producto correctamente desde un usuario con ambos roles.
        fn test_nuevo_producto_usuario_ambos() {
            let mut sistema = Sistema::new();
            let charlie = ink::env::test::default_accounts::<ink::env::DefaultEnvironment>().charlie;
            ink::env::test::set_caller::<ink::env::DefaultEnvironment>(charlie);
            sistema.registrar_usuario(String::from("Charlie"), String::from("Surname"), String::from("charlie.email"), Rol::Ambos);

            let id_producto = sistema.nuevo_producto(String::from("Laptop"), String::from("Laptop gamer"), Categoria::Tecnologia).unwrap();
            // Verifico que el producto se haya registrado correctamente.
            let producto = sistema.productos.get(&id_producto);
            assert!(producto.is_some());
        }

        #[ink::test]
        // Test para corroborar que al crear un producto, se agregue tambien al vector del usuario
        fn test_vector_de_productos_de_usuario(){
            let mut sistema = Sistema::new();
            let charlie = ink::env::test::default_accounts::<ink::env::DefaultEnvironment>().charlie;
            ink::env::test::set_caller::<ink::env::DefaultEnvironment>(charlie);
            sistema.registrar_usuario(String::from("Charlie"), String::from("Surname"), String::from("charlie.email"), Rol::Ambos);
            sistema.nuevo_producto("Cif".to_string(), "Cif".to_string(), Categoria::Limpieza);

            let user = sistema.usuarios.get(&charlie).unwrap();

            assert_eq!(user.productos.len(),1);

        }

        #[ink::test]
        // test para no permitir que un usuario cree una publicacion con un producto que no haya creado este
        fn publicacion_con_usuario_sin_prodcuto_seleccionado(){
            let mut sistema = Sistema::new();
            let charlie = ink::env::test::default_accounts::<ink::env::DefaultEnvironment>().charlie;
            ink::env::test::set_caller::<ink::env::DefaultEnvironment>(charlie);
            sistema.registrar_usuario(String::from("Charlie"), String::from("Surname"), String::from("charlie.email"), Rol::Ambos);
            sistema.nuevo_producto("Cif".to_string(), "Cif".to_string(), Categoria::Limpieza);

            let alice = ink::env::test::default_accounts::<ink::env::DefaultEnvironment>().alice;
            ink::env::test::set_caller::<ink::env::DefaultEnvironment>(alice);
            sistema.registrar_usuario(String::from("Alice"), String::from("Surname"), String::from("alice.email"), Rol::Ambos);

            if let Err(e) = sistema.crear_publicacion(0, 20, 1) {
                assert_eq!(e, ErrorSistema::UsuarioNoTieneProducto);
            }
        }

       //-------------------------------------------------------------------------------------
       //TESTS FUNCIONES INTERNAS:

        #[ink::test]
        fn test_existe_usuario() {
            let alice = ink::env::test::default_accounts::<ink::env::DefaultEnvironment>().alice;
            ink::env::test::set_caller::<ink::env::DefaultEnvironment>(alice);

            let mut sistema = Sistema::new();
            sistema.registrar_usuario(String::from("Alice"), String::from("Surname"), String::from("alice.email"), Rol::Comprador);

            assert!(sistema._existe_usuario(alice).is_ok());
        }

        #[ink::test]
        fn test_no_existe_usuaro() {
            let mut sistema = Sistema::new();

            let bob = ink::env::test::default_accounts::<ink::env::DefaultEnvironment>().bob;
            ink::env::test::set_caller::<ink::env::DefaultEnvironment>(bob);

            //Pruebo con un usuario (bob) que no esté en el sistema.
            assert!(sistema._existe_usuario(bob).is_err());
        }

        #[ink::test]
        //Registro un usuario en el sistema, que es vendedor y verifico que exista (con ese rol).
        fn test_es_vendedor() {
            let alice = ink::env::test::default_accounts::<ink::env::DefaultEnvironment>().alice;
            ink::env::test::set_caller::<ink::env::DefaultEnvironment>(alice);

            let mut sistema = Sistema::new();
            sistema.registrar_usuario(String::from("Alice"), String::from("Surname"), String::from("alice.email"), Rol::Vendedor);

            //Pruebo con un usuario (alice) que esté en el sistema y sea vendedor.
            assert!(matches!(sistema.es_vendedor(), Ok(true)));
        }

        #[ink::test]
        //Registro un usuario en el sistema, que no es vendedor y verifico exista sin ese rol (que el modulo es_vendedor retorne falso).
        fn test_no_es_vendedor() {
            let mut sistema = Sistema::new();

            let charlie = ink::env::test::default_accounts::<ink::env::DefaultEnvironment>().charlie;
            ink::env::test::set_caller::<ink::env::DefaultEnvironment>(charlie);
            sistema.registrar_usuario(String::from("Charlie"), String::from("Surname"), String::from("charlie.email"), Rol::Comprador);

            //Pruebo con un usuario (charlie) que esté en el sistema pero no sea vendedor.
            assert!(matches!(sistema.es_vendedor(), Ok(false)));
        }

        #[ink::test]
        //No registro a un usuario en el sistema, y verifico que no exista (que el modulo es_vendedor retorne error).
        fn test_es_vendedor_usuario_inexistente() {
            let mut sistema = Sistema::new(); 
            
            let bob = ink::env::test::default_accounts::<ink::env::DefaultEnvironment>().bob;
            ink::env::test::set_caller::<ink::env::DefaultEnvironment>(bob);

            //Pruebo con un usuario (bob) que no esté en el sistema.
            assert!(sistema.es_vendedor().is_err());
        }


        #[ink::test]
        //Registro un usuario en el sistema, que es comprador y verifico que exista (con ese rol).
        fn test_es_comprador() {
            let alice = ink::env::test::default_accounts::<ink::env::DefaultEnvironment>().alice;
            ink::env::test::set_caller::<ink::env::DefaultEnvironment>(alice);

            let mut sistema = Sistema::new();
            sistema.registrar_usuario(String::from("Alice"), String::from("Surname"), String::from("alice.email"), Rol::Comprador);

            //Pruebo con un usuario (alice) que esté en el sistema y sea comprador.
            assert!(matches!(sistema.es_comprador(), Ok(true)));
        }

        #[ink::test]
        //No registro a un usuario en el sistema, y verifico que no exista (que el modulo es_comprador retorne error).
        fn test_es_comprador_usuario_inexistente() {
            let mut sistema = Sistema::new(); 

            let bob = ink::env::test::default_accounts::<ink::env::DefaultEnvironment>().bob;
            ink::env::test::set_caller::<ink::env::DefaultEnvironment>(bob);

            //Pruebo con un usuario (bob) que no esté en el sistema.
            assert!(sistema.es_comprador().is_err());
        }

        #[ink::test]
        //Registro un usuario en el sistema, que no es comprador y verifico exista sin ese rol (que el modulo es_comprador retorne falso).
        fn test_no_es_comprador() {
            let mut sistema = Sistema::new();

            let charlie = ink::env::test::default_accounts::<ink::env::DefaultEnvironment>().charlie;
            ink::env::test::set_caller::<ink::env::DefaultEnvironment>(charlie);
            sistema.registrar_usuario(String::from("Charlie"), String::from("Surname"), String::from("charlie.email"), Rol::Vendedor);

            //Pruebo con un usuario (charlie) que esté en el sistema pero no sea vendedor.
            assert!(matches!(sistema.es_comprador(), Ok(false)));
        }

        //-------------------------------------------------------------------------------------
        //TESTS AGREGAR_ROL:
        #[ink::test]
        //Se testea que se pueda agregar el rol de vendedor a un usuario que es comprador.
        fn test_agregar_roles_a_vendedor() {
            let alice = ink::env::test::default_accounts::<ink::env::DefaultEnvironment>().alice;
            ink::env::test::set_caller::<ink::env::DefaultEnvironment>(alice);

            let mut sistema = Sistema::new();
            //Inicializa alice como comprador.
            sistema.registrar_usuario(String::from("Alice"), String::from("Surname"), String::from("alice.email"), Rol::Comprador);

            //Se agrega el rol de vendedor (pasa a tener ambos).
            assert!(sistema.agregar_rol(Rol::Vendedor).is_ok());
            if let Some(user) = sistema.usuarios.get(&alice) {
                assert!(user.rol == Rol::Ambos);
            }
        }
        #[ink::test]
        //Se testea que se pueda agregar el rol de comprador a un usuario que es vendedor.
        fn test_agregar_roles_a_comprador() {
            //Inicializa bob como vendedor.
            let bob = ink::env::test::default_accounts::<ink::env::DefaultEnvironment>().bob;
            ink::env::test::set_caller::<ink::env::DefaultEnvironment>(bob);

            let mut sistema = Sistema::new();
            sistema.registrar_usuario(String::from("Bob"), String::from("Surname"), String::from("bob.email"), Rol::Vendedor);

            //Se agrega el rol de vendedor (pasa a tener ambos).
            assert!(sistema.agregar_rol(Rol::Comprador).is_ok());
            if let Some(user) = sistema.usuarios.get(&bob) {
                assert!(user.rol == Rol::Ambos);
            }
        }

        #[ink::test]
        //Se testea que se pueda agregar el rol de ambos a un usuario que es vendedor.
        fn test_agregar_roles_a_ambos() {
            //Inicializa bob como vendedor.
            let bob = ink::env::test::default_accounts::<ink::env::DefaultEnvironment>().bob;
            ink::env::test::set_caller::<ink::env::DefaultEnvironment>(bob);

            let mut sistema = Sistema::new();
            sistema.registrar_usuario(String::from("Bob"), String::from("Surname"), String::from("bob.email"), Rol::Vendedor);

            //Se agrega el rol de vendedor (pasa a tener ambos).
            assert!(sistema.agregar_rol(Rol::Ambos).is_ok());
            if let Some(user) = sistema.usuarios.get(&bob) {
                assert!(user.rol == Rol::Ambos);
            }
        }
        
        #[ink::test]
        //Se testea que no se pueda agregar un rol que ya tiene el usuario.
        fn test_agregar_roles_no_okay() {
            //Inicializa charlie como vendedor.
            let charlie = ink::env::test::default_accounts::<ink::env::DefaultEnvironment>().charlie;
            ink::env::test::set_caller::<ink::env::DefaultEnvironment>(charlie);

            let mut sistema = Sistema::new();
            sistema.registrar_usuario(String::from("Charlie"), String::from("Surname"), String::from("charlie.email"), Rol::Vendedor);

            //Ya tiene el rol de vendedor. Por lo que no se puede agregar el rol de vendedor otra vez.
            let error = sistema.agregar_rol(Rol::Vendedor).unwrap_err();
            assert_eq!(error, ErrorSistema::RolYaEnUso);
        }

        #[ink::test]
        //Se testea que no se pueda agregar un rol a un usuario que no existe en el sistema.
        fn test_agregar_roles_usuario_inexistente() {
            let mut sistema = Sistema::new();
            let eve = ink::env::test::default_accounts::<ink::env::DefaultEnvironment>().eve;
            ink::env::test::set_caller::<ink::env::DefaultEnvironment>(eve);

            //Pruebo con un usuario (eve) que no esté en el sistema.
            let error = sistema.agregar_rol(Rol::Vendedor).unwrap_err();
            assert_eq!(error, ErrorSistema::UsuarioNoExiste);
        }

        #[ink::test]
        /*TEST PARA EL FIX DE ESTA CORRECCIÓN: 
        "Existe una falla en la lógica que hace posible eliminarse roles al usar la función agregarRol() 
        teniendo ya el rol de Ambos. Permitiendo, por ejemplo, cambiar del rol Comprador a Ambos,
         para posteriormente pasar a tener únicamente el rol Vendedor."  */
        fn agregar_rol_desde_ambos() {
            let charlie = ink::env::test::default_accounts::<ink::env::DefaultEnvironment>().charlie;
            ink::env::test::set_caller::<ink::env::DefaultEnvironment>(charlie);

            let mut sistema = Sistema::new();
            sistema.registrar_usuario(String::from("Charlie"), String::from("Surname"), String::from("charlie.email"), Rol::Ambos);

            // Agrego el rol de Comprador, debería seguir siendo Ambos.
            assert!(sistema.agregar_rol(Rol::Comprador).is_err());
            let error = sistema.agregar_rol(Rol::Comprador).unwrap_err();
            assert_eq!(error, ErrorSistema::RolYaEnUso);

            if let Some(user) = sistema.usuarios.get(&charlie) {
                assert!(user.rol == Rol::Ambos);
            }
        }

        //-------------------------------------------------------------------------------------
        //TESTS ORDEN DE COMPRA:

        #[ink::test]
        //Test para verificar que no se puede generar una orden de compra sin items.
        fn generar_orden_compra_sin_items() {
            let alice = ink::env::test::default_accounts::<ink::env::DefaultEnvironment>().alice;
            ink::env::test::set_caller::<ink::env::DefaultEnvironment>(alice);

            let mut sistema = Sistema::new();
            sistema.registrar_usuario(String::from("Alice"), String::from("Surname"), String::from("alice.email"), Rol::Comprador);

            //Pruebo generar una orden de compra sin items.
            let error = sistema.generar_orden_compra(Vec::<(u128, u32)>::new(), 100).unwrap_err();
            assert_eq!(error, ErrorSistema::CompraSinItems);
        }

        #[ink::test]
        //Test para verificar que no se puede generar una orden de compra de una publicacion que no existe.
        fn test_generar_orden_compra_error() {
            let mut sistema = Sistema::new();
            let charlie = ink::env::test::default_accounts::<ink::env::DefaultEnvironment>().charlie;
            ink::env::test::set_caller::<ink::env::DefaultEnvironment>(charlie);
            sistema.registrar_usuario(String::from("Charlie"), String::from("Surname"), String::from("charlie.email"), Rol::Ambos);

            //Quiero forzar el error de publicacionNoValida
            //No existe la publicación con id 0.
            let error_publicacion_invalida = sistema.generar_orden_compra(vec![(0, 1)],1).unwrap_err();
            assert_eq!(error_publicacion_invalida, ErrorSistema::PublicacionNoValida); //Ok

            //Verifico que no se haya agregado ninguna orden de compra. (Estado posterior del sistema).
            assert!(sistema.ordenes.is_empty());
        }

        #[ink::test]
        //Test para verificar que no se puede generar una orden de compra de una publicación propia.
        fn test_generar_orden_compra_propia() {
            let mut sistema = Sistema::new();
            let charlie = ink::env::test::default_accounts::<ink::env::DefaultEnvironment>().charlie;
            ink::env::test::set_caller::<ink::env::DefaultEnvironment>(charlie);
            sistema.registrar_usuario(String::from("Charlie"), String::from("Surname"), String::from("charlie.email"), Rol::Ambos);

            //Quiero forzar el error de NoPuedeComprarPublicacionPropia
            //Charlie crea una publicación y luego intenta comprarla.
            sistema.nuevo_producto("Termo".to_string(), "Termo de metal".to_string(), Categoria::Otros);
            sistema.crear_publicacion(0, 1000, 4);

            let error_no_puede_comprar_publicacion_propia = sistema.generar_orden_compra(vec![(0, 1)],4000).unwrap_err();
            assert_eq!(error_no_puede_comprar_publicacion_propia, ErrorSistema::NoPuedeComprarPublicacionPropia); //Ok.

            //Verifico que no se haya agregado ninguna orden de compra. (Estado posterior del sistema).
            assert!(sistema.ordenes.is_empty());
        }

        #[ink::test]
        //Test para verificar que no se puede generar una orden de compra con dinero insuficiente.
        fn test_generar_orden_compra_dinero_insuficiente() {
            let mut sistema = Sistema::new();
            let charlie = ink::env::test::default_accounts::<ink::env::DefaultEnvironment>().charlie;
            ink::env::test::set_caller::<ink::env::DefaultEnvironment>(charlie);
            sistema.registrar_usuario(String::from("Charlie"), String::from("Surname"), String::from("charlie.email"), Rol::Ambos);

            sistema.nuevo_producto("Termo".to_string(), "Termo de metal".to_string(), Categoria::Otros);
            sistema.crear_publicacion(0, 1000, 4); //La publicación la crea Charlie.

            //Preparo al otro usuario para que compre de esa publicación. (Ya que no se puede generar una orden de compra a partir de una publicación propia).
            let alice = ink::env::test::default_accounts::<ink::env::DefaultEnvironment>().alice;
            ink::env::test::set_caller::<ink::env::DefaultEnvironment>(alice);
            sistema.registrar_usuario(String::from("Alice"), String::from("Surname"), String::from("alice.email"), Rol::Ambos);
            //Alice intenta comprar 1 termo, pero no tiene suficiente dinero (solo tiene 500).

            //Quiero forzar el error de DineroInsuficiente
            let error_dinero_insuficiente = sistema.generar_orden_compra(vec![(0, 1)], 500).unwrap_err();
            assert_eq!(error_dinero_insuficiente, ErrorSistema::DineroInsuficiente); //Ok.

            //Verifico que no se haya agregado ninguna orden de compra. (Estado posterior del sistema).
            assert!(sistema.ordenes.is_empty());
        }

        #[ink::test]
        //Test para verificar que un usuario no pueda generar una orden de compra si no es comprador.
        fn test_orden_compra_no_comprador() {
            let mut sistema = Sistema::new();
            let charlie = ink::env::test::default_accounts::<ink::env::DefaultEnvironment>().charlie;
            ink::env::test::set_caller::<ink::env::DefaultEnvironment>(charlie);
            sistema.registrar_usuario(String::from("Charlie"), String::from("Surname"), String::from("charlie.email"), Rol::Vendedor);

            //Quiero forzar el error de UsuarioNoEsComprador
            let error_usuario_no_comprador = sistema.generar_orden_compra(vec![(0, 1)], 1000).unwrap_err();
            assert_eq!(error_usuario_no_comprador, ErrorSistema::UsuarioNoEsComprador); //Ok.

            //Verifico que no se haya agregado ninguna orden de compra. (Estado posterior del sistema).
            assert!(sistema.ordenes.is_empty());
        }

        #[ink::test]
        //Test para verificar que un usuario no pueda generar una orden de compra si no existe en el sistema.
        fn test_orden_compra_usuario_inexistente() {
            let mut sistema = Sistema::new();
            let eve = ink::env::test::default_accounts::<ink::env::DefaultEnvironment>().eve;
            ink::env::test::set_caller::<ink::env::DefaultEnvironment>(eve);

            //Quiero forzar el error de UsuarioNoExiste
            let error_usuario_no_existe = sistema.generar_orden_compra(vec![(0, 1)], 1000).unwrap_err();
            assert_eq!(error_usuario_no_existe, ErrorSistema::UsuarioNoExiste); //Ok.

            //Verifico que no se haya agregado ninguna orden de compra. (Estado posterior del sistema).
            assert!(sistema.ordenes.is_empty());
        }


        #[ink::test]
        //Test para verificar que se pueda generar una orden de compra correctamente.
        fn test_ver_mis_ordenes() {
            let mut sistema = Sistema::new();
            let charlie = ink::env::test::default_accounts::<ink::env::DefaultEnvironment>().charlie;
            ink::env::test::set_caller::<ink::env::DefaultEnvironment>(charlie);
            sistema.registrar_usuario(String::from("Charlie"), String::from("Surname"), String::from("charlie.email"), Rol::Ambos);

            sistema.nuevo_producto("Termo".to_string(), "Termo de metal".to_string(), Categoria::Otros);
            sistema.crear_publicacion(0, 1000, 4); //La publicación la crea Charlie.

            //Preparo al otro usuario para que compre de esa publicación. (Ya que no se puede generar una orden de compra a partir de una publicación propia).
            let alice = ink::env::test::default_accounts::<ink::env::DefaultEnvironment>().alice;
            ink::env::test::set_caller::<ink::env::DefaultEnvironment>(alice);
            sistema.registrar_usuario(String::from("Alice"), String::from("Surname"), String::from("alice.email"), Rol::Ambos);
            let lista_compra = vec![(0, 1)];
            assert!(sistema.generar_orden_compra(lista_compra,4000).is_ok());

            //Verifico que la orden de compra se haya agregado a las órdenes del usuario Alice.
            let mis_ordenes = sistema.ver_mis_ordenes();
            assert_eq!(mis_ordenes.len(), 1);
        }

        #[ink::test]
        fn test_agregar_orden_usuario() {
            let mut sistema = Sistema::new();

            let error_usuario_no_existe = sistema.agregar_orden_usuario(AccountId::from([0x1; 32]), 1).unwrap_err();
            assert_eq!(error_usuario_no_existe, ErrorSistema::UsuarioNoExiste); //No existe el usuario que llama a la función.
        }

        #[ink::test]
        //Test para verificar que no se puede agregar una orden de compra con publicaciones repetidas (no pasa la validación).
        fn test_validar_orden_publicacion_repetida() {
            let mut sistema = Sistema::new();
            let charlie = ink::env::test::default_accounts::<ink::env::DefaultEnvironment>().charlie;
            ink::env::test::set_caller::<ink::env::DefaultEnvironment>(charlie);
            sistema.registrar_usuario(String::from("Charlie"), String::from("Surname"), String::from("charlie.email"), Rol::Ambos);

            sistema.nuevo_producto("Termo".to_string(), "Termo de metal".to_string(), Categoria::Otros);
            sistema.crear_publicacion(0, 1000, 4); //La publicación la crea Charlie.

            //Quiero forzar el error de PublicacionRepetida.
            let error_publicacion_repetida = sistema.validar_orden(vec![(0, 1), (0, 2)], charlie).unwrap_err(); 
            assert_eq!(error_publicacion_repetida, ErrorSistema::PublicacionRepetida); 
        }

        #[ink::test]
        //Test para verificar que no se puede generar una orden de compra con cantidad cero (no pasa la validación).
        fn test_validar_orden_comprar_cero() {
            let mut sistema = Sistema::new();
            let charlie = ink::env::test::default_accounts::<ink::env::DefaultEnvironment>().charlie;
            ink::env::test::set_caller::<ink::env::DefaultEnvironment>(charlie);
            sistema.registrar_usuario(String::from("Charlie"), String::from("Surname"), String::from("charlie.email"), Rol::Ambos);

            sistema.nuevo_producto("Termo".to_string(), "Termo de metal".to_string(), Categoria::Otros);
            sistema.crear_publicacion(0, 1000, 4); //La publicación la crea Charlie.

            //Quiero forzar el error de NoPuedeComprarCero.
            let error_no_puede_comprar_cero = sistema.validar_orden(vec![(0, 0)], charlie).unwrap_err(); 
            assert_eq!(error_no_puede_comprar_cero, ErrorSistema::NoPuedeComprarCero); //Ok.
        }

        #[ink::test]
        //Test para verificar que no se puede generar una orden de compra con productos de distintos usuarios vendedores (no pasa la validación).
        fn test_validar_orden_vendedor_distinto() {
            let mut sistema = Sistema::new();
            let charlie = ink::env::test::default_accounts::<ink::env::DefaultEnvironment>().charlie;
            ink::env::test::set_caller::<ink::env::DefaultEnvironment>(charlie);
            sistema.registrar_usuario(String::from("Charlie"), String::from("Surname"), String::from("charlie.email"), Rol::Ambos);

            sistema.nuevo_producto("Termo".to_string(), "Termo de metal".to_string(), Categoria::Otros);
            sistema.crear_publicacion(0, 1000, 4); //La publicación la crea Charlie.

            //Quiero forzar el error de VendedorDistinto.
            let alice = ink::env::test::default_accounts::<ink::env::DefaultEnvironment>().alice;
            ink::env::test::set_caller::<ink::env::DefaultEnvironment>(alice);
            sistema.registrar_usuario(String::from("Alice"), String::from("Surname"), String::from("alice.email"), Rol::Ambos);

            let error_vendedor_distinto = sistema.validar_orden(vec![(0, 1)], alice).unwrap_err();
            assert_eq!(error_vendedor_distinto, ErrorSistema::VendedorDistinto); //Ok.
        }

        #[ink::test]
        //Test para verificar que no se puede generar una orden de compra con stock insuficiente (no pasa la validación).
        fn test_validar_orden_compra_stock_insuficiente() {
            let mut sistema = Sistema::new();
            let charlie = ink::env::test::default_accounts::<ink::env::DefaultEnvironment>().charlie;
            ink::env::test::set_caller::<ink::env::DefaultEnvironment>(charlie);
            sistema.registrar_usuario(String::from("Charlie"), String::from("Surname"), String::from("charlie.email"), Rol::Ambos);

            sistema.nuevo_producto("Termo".to_string(), "Termo de metal".to_string(), Categoria::Otros);
            sistema.crear_publicacion(0, 1000, 4); //La publicación la crea Charlie.

            //Quiero forzar el error de StockInsuficiente.
            let error_stock_insuficiente = sistema.validar_orden(vec![(0, 5)], charlie).unwrap_err(); //El stock es 4, y estoy tratando de comprar 5.
            assert_eq!(error_stock_insuficiente, ErrorSistema::StockInsuficiente); //Ok.
        }

        #[ink::test]
        //Test para verificar que no se puede agregar una orden de compra con publicaciones no válidas (no pasa la validación).
        fn test_validar_orden_publicacion_no_valida() {
            let mut sistema = Sistema::new();
            let charlie = ink::env::test::default_accounts::<ink::env::DefaultEnvironment>().charlie;
            ink::env::test::set_caller::<ink::env::DefaultEnvironment>(charlie);
            sistema.registrar_usuario(String::from("Charlie"), String::from("Surname"), String::from("charlie.email"), Rol::Ambos);

            sistema.nuevo_producto("Termo".to_string(), "Termo de metal".to_string(), Categoria::Otros);
            sistema.crear_publicacion(0, 1000, 4); //La publicación la crea Charlie.

            //Quiero forzar el error de PublicacionNoValida.
            let error_publicacion_invalida = sistema.validar_orden(vec![(1, 1)], charlie).unwrap_err();
            assert_eq! (error_publicacion_invalida, ErrorSistema::PublicacionNoValida); //Ok.
        }

        //-------------------------------------------------------------------------------------
        //TEST ESTADOS DE ORDEN
  
        #[ink::test]
        //Este test es para ver si salta el error (operación no válida) al tratar de cancelar una orden ya recibida (ya que es algo que no se puede hacer).
        fn cancelar_orden_ya_recibida() {
            //Genero una orden de compra
            let mut sistema = Sistema::new();
            let charlie = ink::env::test::default_accounts::<ink::env::DefaultEnvironment>().charlie;
            ink::env::test::set_caller::<ink::env::DefaultEnvironment>(charlie);
            sistema.registrar_usuario(String::from("Charlie"), String::from("Surname"), String::from("charlie.email"), Rol::Vendedor);

            //Creo el producto.
            if let Ok(id) = sistema.nuevo_producto("banana".to_string(), "una banana".to_string(), Categoria::Limpieza){
                assert_eq!(id, 0);
            }

            //Creo la publicación.
            sistema.crear_publicacion(0, 10, 19);

            let mut lista_compra = Vec::new();
            lista_compra.push((0,2));

            //Preparo al otro usuario para que compre de esa publicación. (Ya que no se puede generar una orden de compra a partir de una publicación propia).
            let alice = ink::env::test::default_accounts::<ink::env::DefaultEnvironment>().alice;
            ink::env::test::set_caller::<ink::env::DefaultEnvironment>(alice);
            sistema.registrar_usuario(String::from("Alice"), String::from("Surname"), String::from("alice.email"), Rol::Ambos);
            
            assert!(sistema.generar_orden_compra(lista_compra, 200).is_ok());

            //Marco como enviado (desde Charlie).
            ink::env::test::set_caller::<ink::env::DefaultEnvironment>(charlie);

            assert!(sistema.marcar_orden_como_enviada(0).is_ok());
            if let Some(orden) = sistema.ordenes.get(0){
                assert_eq!(orden.estado, EstadoOrdenCompra::Enviado);
            }

            //Marco como recibido (desde Alice).
            ink::env::test::set_caller::<ink::env::DefaultEnvironment>(alice);
            assert!(sistema.marcar_orden_como_recibida(0).is_ok());

            //Trato de cancelar la orden (desde Alice) (esto debería fallar).
            let error = sistema.cancelar_orden(0).unwrap_err();
            assert_eq!(error, ErrorSistema::OperacionNoValida);


            //Trato de cancelar la orden también desde Charlie.
            ink::env::test::set_caller::<ink::env::DefaultEnvironment>(charlie);
            let error = sistema.cancelar_orden(0).unwrap_err();
            assert_eq!(error, ErrorSistema::OperacionNoValida);


            //Chequeo estado del sistema posteriormente (ver si no se modificó el estado de la orden).
            if let Some(orden) = sistema.ordenes.get(0){
                assert_eq!(orden.estado, EstadoOrdenCompra::Recibido);
            }
        }

        #[ink::test]
        //Test que verifica que no se puede marcar la orden como enviada si el id de la misma es inválido.
        fn test_marcar_orden_como_enviada_id_invalido() {
            let mut sistema = Sistema::new();
            let charlie = ink::env::test::default_accounts::<ink::env::DefaultEnvironment>().charlie;
            ink::env::test::set_caller::<ink::env::DefaultEnvironment>(charlie);
            sistema.registrar_usuario(String::from("Charlie"), String::from("Surname"), String::from("charlie.email"), Rol::Ambos);

            sistema.nuevo_producto("Termo".to_string(), "Termo de metal".to_string(), Categoria::Otros);
            sistema.crear_publicacion(0, 1000, 4); //La publicación la crea Charlie.

            //Quiero forzar el error de IdDeOrdenNoValida.
            let error_id_invalido = sistema.marcar_orden_como_enviada(0).unwrap_err();
            assert_eq!(error_id_invalido, ErrorSistema::IdDeOrdenNoValida); //No existe la orden con id 0.

            //Chequeo estado del sistema posteriormente (ver si no se modificó el estado de la orden).
            if let Some(orden) = sistema.ordenes.get(0){
                assert_eq!(orden.estado, EstadoOrdenCompra::Pendiente);
            }
        }

        #[ink::test]
        ///Test que verifica que no se puede marcar una orden como enviada si el caller no es el vendedor de la orden.
        fn test_marcar_orden_enviada_caller_invalido() {
            let mut sistema = Sistema::new();
            let charlie = ink::env::test::default_accounts::<ink::env::DefaultEnvironment>().charlie;
            ink::env::test::set_caller::<ink::env::DefaultEnvironment>(charlie);
            sistema.registrar_usuario(String::from("Charlie"), String::from("Surname"), String::from("charlie.email"), Rol::Ambos);

            sistema.nuevo_producto("Termo".to_string(), "Termo de metal".to_string(), Categoria::Otros);
            sistema.crear_publicacion(0, 1000, 4); //La publicación la crea Charlie.

            //Creo una orden de compra para que exista una orden con id 0.
            let alice = ink::env::test::default_accounts::<ink::env::DefaultEnvironment>().alice;
            ink::env::test::set_caller::<ink::env::DefaultEnvironment>(alice);
            sistema.registrar_usuario(String::from("Alice"), String::from("Surname"), String::from("alice.email"), Rol::Ambos);

            let lista_compra = vec![(0, 1)];
            assert!(sistema.generar_orden_compra(lista_compra,4000).is_ok());

            //Quiero forzar el error de OperacionNoValida.
            let error_operacion_no_valida = sistema.marcar_orden_como_enviada(0).unwrap_err(); //La estoy tratando de marcar como enviada desde Alice, pero la orden la creó Charlie.
            assert_eq!(error_operacion_no_valida, ErrorSistema::OperacionNoValida); //El caller no es el vendedor de la orden.

            //Chequeo estado del sistema posteriormente (ver si no se modificó el estado de la orden).
            if let Some(orden) = sistema.ordenes.get(0){
                assert_eq!(orden.estado, EstadoOrdenCompra::Pendiente);
            }
        }

        #[ink::test]
        //Test que verifica que no se puede marcar una orden como enviada si la orden ya fue enviada.
        fn test_marcar_orden_como_enviada_doble() {
            let mut sistema = Sistema::new();
            let charlie = ink::env::test::default_accounts::<ink::env::DefaultEnvironment>().charlie;
            ink::env::test::set_caller::<ink::env::DefaultEnvironment>(charlie);
            sistema.registrar_usuario(String::from("Charlie"), String::from("Surname"), String::from("charlie.email"), Rol::Ambos);

            sistema.nuevo_producto("Termo".to_string(), "Termo de metal".to_string(), Categoria::Otros);
            sistema.crear_publicacion(0, 1000, 4); //La publicación la crea Charlie.

            //Creo una orden de compra para que exista una orden con id 0.
            let alice = ink::env::test::default_accounts::<ink::env::DefaultEnvironment>().alice;
            ink::env::test::set_caller::<ink::env::DefaultEnvironment>(alice);
            sistema.registrar_usuario(String::from("Alice"), String::from("Surname"), String::from("alice.email"), Rol::Ambos);

            let lista_compra = vec![(0, 1)];
            assert!(sistema.generar_orden_compra(lista_compra,4000).is_ok());

            //Quiero forzar el error de OperacionNoValida porque la orden ya fue enviada.

            ink::env::test::set_caller::<ink::env::DefaultEnvironment>(charlie);

            assert!(sistema.marcar_orden_como_enviada(0).is_ok()); //Primero lo marco como enviada.

            //Trato de enviarlo otra vez.
            let error_operacion_no_valida = sistema.marcar_orden_como_enviada(0).unwrap_err();
            assert_eq!(error_operacion_no_valida, ErrorSistema::OperacionNoValida); //La orden ya fue enviada.

            //Chequeo estado del sistema posteriormente (ver si el estado de la orden quedó como enviado).
            if let Some(orden) = sistema.ordenes.get(0){
                assert_eq!(orden.estado, EstadoOrdenCompra::Enviado);
            }
        }

        #[ink::test]
        //Test para verificar que se puede marcar una orden como enviada correctamente.
        fn test_marcar_orden_enviada_okay() {
            let mut sistema = Sistema::new();
            let charlie = ink::env::test::default_accounts::<ink::env::DefaultEnvironment>().charlie;
            ink::env::test::set_caller::<ink::env::DefaultEnvironment>(charlie);
            sistema.registrar_usuario(String::from("Charlie"), String::from("Surname"), String::from("charlie.email"), Rol::Ambos);

            sistema.nuevo_producto("Termo".to_string(), "Termo de metal".to_string(), Categoria::Otros);
            sistema.crear_publicacion(0, 1000, 4); //La publicación la crea Charlie.

            //Creo una orden de compra para que exista una orden con id 0.
            let alice = ink::env::test::default_accounts::<ink::env::DefaultEnvironment>().alice;
            ink::env::test::set_caller::<ink::env::DefaultEnvironment>(alice);
            sistema.registrar_usuario(String::from("Alice"), String::from("Surname"), String::from("alice.email"), Rol::Ambos);

            //Genero la orden de compra.
            let lista_compra = vec![(0, 1)];
            assert!(sistema.generar_orden_compra(lista_compra,4000).is_ok());


            //Quiero marcar la orden como recibida.
            ink::env::test::set_caller::<ink::env::DefaultEnvironment>(charlie);
            assert!(sistema.marcar_orden_como_enviada(0).is_ok()); //Lo marco como enviada.

            //Chequeo el estado de la orden. (Estado posterior del sistema).
            if let Some(orden) = sistema.ordenes.get(0){
                assert_eq!(orden.estado, EstadoOrdenCompra::Enviado);
            } else {
                panic!("La orden no fue encontrada después de marcarla como enviada.");
            }

        }

        #[ink::test]
        //Test que verifica que se puede marcar una orden como recibida correctamente.
        fn test_marcar_orden_como_recibida() {
            let mut sistema = Sistema::new();
            let charlie = ink::env::test::default_accounts::<ink::env::DefaultEnvironment>().charlie;
            ink::env::test::set_caller::<ink::env::DefaultEnvironment>(charlie);
            sistema.registrar_usuario(String::from("Charlie"), String::from("Surname"), String::from("charlie.email"), Rol::Ambos);

            sistema.nuevo_producto("Termo".to_string(), "Termo de metal".to_string(), Categoria::Otros);
            sistema.crear_publicacion(0, 1000, 4); //La publicación la crea Charlie.

            //Creo una orden de compra para que exista una orden con id 0.
            let alice = ink::env::test::default_accounts::<ink::env::DefaultEnvironment>().alice;
            ink::env::test::set_caller::<ink::env::DefaultEnvironment>(alice);
            sistema.registrar_usuario(String::from("Alice"), String::from("Surname"), String::from("alice.email"), Rol::Ambos);

            //Genero la orden de compra.
            let lista_compra = vec![(0, 1)];
            assert!(sistema.generar_orden_compra(lista_compra,4000).is_ok());


            //Quiero marcar la orden como recibida.
            ink::env::test::set_caller::<ink::env::DefaultEnvironment>(charlie);
            sistema.marcar_orden_como_enviada(0); //primero lo marco como enviada

            ink::env::test::set_caller::<ink::env::DefaultEnvironment>(alice);
            assert_eq!(sistema.marcar_orden_como_recibida(0), Ok(()));

            //Chequeo el estado de la orden. (Estado posterior del sistema).
            if let Some(orden) = sistema.ordenes.get(0){
                assert_eq!(orden.estado, EstadoOrdenCompra::Recibido);
            } else {
                panic!("La orden no fue encontrada después de marcarla como recibida.");
            }
        }

        #[ink::test]
        //Test que verifica que no se puede marcar una orden como recibida si quien lo hace es el usuario que la creó.
        fn test_marcar_orden_recibida_mismo_caller() {
            let mut sistema = Sistema::new();
            let charlie = ink::env::test::default_accounts::<ink::env::DefaultEnvironment>().charlie;
            ink::env::test::set_caller::<ink::env::DefaultEnvironment>(charlie);
            sistema.registrar_usuario(String::from("Charlie"), String::from("Surname"), String::from("charlie.email"), Rol::Ambos);

            sistema.nuevo_producto("Termo".to_string(), "Termo de metal".to_string(), Categoria::Otros);
            sistema.crear_publicacion(0, 1000, 4); //La publicación la crea Charlie.

            //Creo una orden de compra para que exista una orden con id 0.
            let alice = ink::env::test::default_accounts::<ink::env::DefaultEnvironment>().alice;
            ink::env::test::set_caller::<ink::env::DefaultEnvironment>(alice);
            sistema.registrar_usuario(String::from("Alice"), String::from("Surname"), String::from("alice.email"), Rol::Ambos);

            //Genero la orden de compra.
            let lista_compra = vec![(0, 1)];
            assert!(sistema.generar_orden_compra(lista_compra,4000).is_ok());


            //Quiero marcar la orden como recibida.
            ink::env::test::set_caller::<ink::env::DefaultEnvironment>(charlie);
            sistema.marcar_orden_como_enviada(0); //primero lo marco como enviada

            //Chequeo que el usuario que marcó como enviada no pueda marcar como recibida. (No cambié el caller).
            if let Err(e) = sistema.marcar_orden_como_recibida(0) {
                assert_eq!(e, ErrorSistema::OperacionNoValida);
            }

            //Chequeo el estado de la orden. (Estado posterior del sistema).
            //La orden no debería haber cambiado su estado.
            if let Some(orden) = sistema.ordenes.get(0){
                assert_eq!(orden.estado, EstadoOrdenCompra::Enviado);
            }
        }

        #[ink::test]
        //Test que verifica que no se puede marcar una orden como recibida si el id de la misma es inválido.
        fn test_marcar_orden_enviada_orden_invalida() {
            let mut sistema = Sistema::new();
            let charlie = ink::env::test::default_accounts::<ink::env::DefaultEnvironment>().charlie;
            ink::env::test::set_caller::<ink::env::DefaultEnvironment>(charlie);
            sistema.registrar_usuario(String::from("Charlie"), String::from("Surname"), String::from("charlie.email"), Rol::Ambos);

            sistema.nuevo_producto("Termo".to_string(), "Termo de metal".to_string(), Categoria::Otros);
            sistema.crear_publicacion(0, 1000, 4); //La publicación la crea Charlie.

            //Quiero forzar el error de IdDeOrdenNoValida.
            let error_id_invalido = sistema.marcar_orden_como_enviada(0).unwrap_err();
            assert_eq!(error_id_invalido, ErrorSistema::IdDeOrdenNoValida); //No existe la orden con id 0.
        }

        #[ink::test]
        //Test que verifica que no se puede marcar una orden como enviada, que ya fue (previamente) recibida.
        fn test_marcar_orden_enviada_orden_recibida() {
            let mut sistema = Sistema::new();
            let charlie = ink::env::test::default_accounts::<ink::env::DefaultEnvironment>().charlie;
            ink::env::test::set_caller::<ink::env::DefaultEnvironment>(charlie);
            sistema.registrar_usuario(String::from("Charlie"), String::from("Surname"), String::from("charlie.email"), Rol::Ambos);

            sistema.nuevo_producto("Termo".to_string(), "Termo de metal".to_string(), Categoria::Otros);
            sistema.crear_publicacion(0, 1000, 4); //La publicación la crea Charlie.

            //Creo una orden de compra para que exista una orden con id 0.
            let alice = ink::env::test::default_accounts::<ink::env::DefaultEnvironment>().alice;
            ink::env::test::set_caller::<ink::env::DefaultEnvironment>(alice);
            sistema.registrar_usuario(String::from("Alice"), String::from("Surname"), String::from("alice.email"), Rol::Ambos);

            //Genero la orden de compra.
            let lista_compra = vec![(0, 1)];
            assert!(sistema.generar_orden_compra(lista_compra,4000).is_ok());

            //Quiero marcar la orden como enviada.
            ink::env::test::set_caller::<ink::env::DefaultEnvironment>(charlie);
            assert!(sistema.marcar_orden_como_enviada(0).is_ok()); //Lo marco como enviada.

            //Ahora quiero marcarla como recibida.
            ink::env::test::set_caller::<ink::env::DefaultEnvironment>(alice);
            assert!(sistema.marcar_orden_como_recibida(0).is_ok()); //Lo marco como recibida.

            //Quiero forzar el error de OperacionNoValida porque la orden ya fue recibida.
            let error_operacion_no_valida = sistema.marcar_orden_como_enviada(0).unwrap_err();
            assert_eq!(error_operacion_no_valida, ErrorSistema::OperacionNoValida); //La orden ya fue recibida.

            //Chequeo el estado de la orden. (Estado posterior del sistema).
            if let Some(orden) = sistema.ordenes.get(0){
                assert_eq!(orden.estado, EstadoOrdenCompra::Recibido);
            } else {
                panic!("La orden no fue encontrada después de marcarla como recibida.");
            }
        }

        #[ink::test]
        //Test que verifica que no se puede marcar una orden como recibida si la orden no fue marcada como enviada previamente.
        fn test_marcar_orden_recibida_sin_envio() {
            let mut sistema = Sistema::new();
            let charlie = ink::env::test::default_accounts::<ink::env::DefaultEnvironment>().charlie;
            ink::env::test::set_caller::<ink::env::DefaultEnvironment>(charlie);
            sistema.registrar_usuario(String::from("Charlie"), String::from("Surname"), String::from("charlie.email"), Rol::Ambos);

            sistema.nuevo_producto("Termo".to_string(), "Termo de metal".to_string(), Categoria::Otros);
            sistema.crear_publicacion(0, 1000, 4); //La publicación la crea Charlie.

            //Creo una orden de compra para que exista una orden con id 0.
            let alice = ink::env::test::default_accounts::<ink::env::DefaultEnvironment>().alice;
            ink::env::test::set_caller::<ink::env::DefaultEnvironment>(alice);
            sistema.registrar_usuario(String::from("Alice"), String::from("Surname"), String::from("alice.email"), Rol::Ambos);

            let lista_compra = vec![(0, 1)];
            assert!(sistema.generar_orden_compra(lista_compra,4000).is_ok());


            //Quiero forzar el error de OperacionNoValida.
            let error_operacion_no_valida = sistema.marcar_orden_como_recibida(0).unwrap_err();
            assert_eq!(error_operacion_no_valida, ErrorSistema::OperacionNoValida); //El caller trata de marcar la orden como recibida sin que esta fuera marcada como enviada previamente.
        }

        #[ink::test]
        //Test que verifica que no se puede marcar una orden como recibida si el caller no es el comprador de la orden.
        fn test_marcar_orden_recibida_caller_invalido() {
            let mut sistema = Sistema::new();
            let charlie = ink::env::test::default_accounts::<ink::env::DefaultEnvironment>().charlie;
            ink::env::test::set_caller::<ink::env::DefaultEnvironment>(charlie);
            sistema.registrar_usuario(String::from("Charlie"), String::from("Surname"), String::from("charlie.email"), Rol::Ambos);

            sistema.nuevo_producto("Termo".to_string(), "Termo de metal".to_string(), Categoria::Otros);
            sistema.crear_publicacion(0, 1000, 4); //La publicación la crea Charlie.

            //Creo una orden de compra para que exista una orden con id 0.
            let alice = ink::env::test::default_accounts::<ink::env::DefaultEnvironment>().alice;
            ink::env::test::set_caller::<ink::env::DefaultEnvironment>(alice);
            sistema.registrar_usuario(String::from("Alice"), String::from("Surname"), String::from("alice.email"), Rol::Ambos);

            let lista_compra = vec![(0, 1)];
            assert!(sistema.generar_orden_compra(lista_compra,4000).is_ok());

            //Primero la marco como enviada desde quien creo la publicación (Charlie).
            ink::env::test::set_caller::<ink::env::DefaultEnvironment>(charlie);
            sistema.marcar_orden_como_enviada(0); //Primero lo marco como enviada.

            //Quiero forzar el error de OperacionNoValida.
            let error_caller_invalido = sistema.marcar_orden_como_recibida(0).unwrap_err();
            assert_eq!(error_caller_invalido, ErrorSistema::OperacionNoValida); //El caller no es el comprador de la orden.

            //Verifico el error de marcar como recibida una orden que no existe
            if let Err(e) = sistema.marcar_orden_como_recibida(5){
                assert_eq!(e, ErrorSistema::IdDeOrdenNoValida)
            }
        }        


        #[ink::test]
        //Test que verifica que no se puede cancelar una orden cuando el id de la misma es inválido.
        fn test_cancelar_orden_invalida() {
            let mut sistema = Sistema::new();
            let charlie = ink::env::test::default_accounts::<ink::env::DefaultEnvironment>().charlie;
            ink::env::test::set_caller::<ink::env::DefaultEnvironment>(charlie);
            sistema.registrar_usuario(String::from("Charlie"), String::from("Surname"), String::from("charlie.email"), Rol::Ambos);

            sistema.nuevo_producto("Termo".to_string(), "Termo de metal".to_string(), Categoria::Otros);
            sistema.crear_publicacion(0, 1000, 4); //La publicación la crea Charlie.

            //Quiero forzar el error de IdDeOrdenNoValida.
            let error_id_invalido = sistema.cancelar_orden(0).unwrap_err();
            assert_eq!(error_id_invalido, ErrorSistema::IdDeOrdenNoValida); //No existe la orden con id 0.     
        }

        #[ink::test]
        //Test que verifica que se puede cancelar una orden correctamente.
        fn test_cancelar_orden() {
            let mut sistema = Sistema::new();
            let charlie = ink::env::test::default_accounts::<ink::env::DefaultEnvironment>().charlie;
            ink::env::test::set_caller::<ink::env::DefaultEnvironment>(charlie);
            sistema.registrar_usuario(String::from("Charlie"), String::from("Surname"), String::from("charlie.email"), Rol::Ambos);

            sistema.nuevo_producto("Termo".to_string(), "Termo de metal".to_string(), Categoria::Otros);
            sistema.crear_publicacion(0, 1000, 4); //La publicación la crea Charlie.

            //Creo una orden de compra para que exista una orden con id 0.
            let alice = ink::env::test::default_accounts::<ink::env::DefaultEnvironment>().alice;
            ink::env::test::set_caller::<ink::env::DefaultEnvironment>(alice);
            sistema.registrar_usuario(String::from("Alice"), String::from("Surname"), String::from("alice.email"), Rol::Ambos);

            let lista_compra = vec![(0, 1)];
            assert!(sistema.generar_orden_compra(lista_compra,4000).is_ok());

            //Quiero cancelar la orden.
            //Primero cancelo desde quien lo compró (alice).
            assert!(sistema.cancelar_orden(0).is_ok());

            //Chequeo  que el estado de la orden no se modificó todavía (porque falta la segunda parte de la cancelación).
            if let Some(orden) = sistema.ordenes.get(0){
                assert_eq!(orden.estado, EstadoOrdenCompra::Pendiente);
            } else {
                panic!("La orden no fue encontrada después de cancelarla.");
            }

            //Chequeo que una vez solicitada, no puede solicitar su cancelacion de nuevo
            if let Err(e) = sistema.cancelar_orden(0) {
                assert_eq!(e, ErrorSistema::CancelacionYaSolicitada)
            }

            //Ahora cancelo desde quien la creó (Charlie).
            ink::env::test::set_caller::<ink::env::DefaultEnvironment>(charlie);
            assert!(sistema.cancelar_orden(0).is_ok());

            //Chequeo que el estado de la orden cambió a cancelado.
            if let Some(orden) = sistema.ordenes.get(0){
                assert_eq!(orden.estado, EstadoOrdenCompra::Cancelado);
            } else {
                panic!("La orden no fue encontrada después de cancelarla.");
            }

            //Chequeo que una vez cancelado, no pueda solicitar su cancelacion de nuevo
            if let Err(e) = sistema.cancelar_orden(0) {
                assert_eq!(e, ErrorSistema::OrdenCancelada)
            }
        }

        #[ink::test]
        // test que verifica que un usuario que no esta involucrado en una orden no pueda cancelarla
        fn tercero_no_puede_cancelar_orden(){
            let mut sistema = Sistema::new();
            let charlie = ink::env::test::default_accounts::<ink::env::DefaultEnvironment>().charlie;
            let alice = ink::env::test::default_accounts::<ink::env::DefaultEnvironment>().alice;

            sistema.ordenes.push(
                OrdenCompra {
                    lista_productos: vec!((1,1)),
                    id_orden_compra: 0,
                    estado: EstadoOrdenCompra::Pendiente,
                    id_comprador:charlie,
                    id_vendedor:alice,
                    solicitud_cancelacion: None,
                    monto:23,
                    puntuado_por_comprador:false,
                    puntuado_por_vendedor:false,
                }
            );
            let bob = ink::env::test::default_accounts::<ink::env::DefaultEnvironment>().bob;
            ink::env::test::set_caller::<ink::env::DefaultEnvironment>(bob);

            if let Err(e) = sistema.cancelar_orden(0){
                assert_eq!(e, ErrorSistema::UsuarioNoAutorizado);
            }
        }

        //-------------------------------------------------------------------------------------
        //TESTS PUNTUACIÓN A USUARIOS

        #[ink::test]
        //Test puntuar funciona correctamente.
        fn test_puntuar_ok(){
            let mut sistema = Sistema::new();
            let charlie = ink::env::test::default_accounts::<ink::env::DefaultEnvironment>().charlie;
            let alice = ink::env::test::default_accounts::<ink::env::DefaultEnvironment>().alice;

            sistema.productos.insert(1, &Producto{
                nombre: "test".to_string(),
                descripcion: "otro test".to_string(),
                categoria:Categoria::Calzado,
                puntuaciones: Vec::<u8>::new(),
                total_ventas:0,
            });

            sistema.ordenes.push(
                OrdenCompra {
                    lista_productos: vec!((1,1)),
                    id_orden_compra: 0,
                    estado: EstadoOrdenCompra::Recibido,
                    id_comprador:charlie,
                    id_vendedor:alice,
                    solicitud_cancelacion: None,
                    monto:23,
                    puntuado_por_comprador:false,
                    puntuado_por_vendedor:false,
                }
            );
            sistema._registrar_usuario("charlie".to_string(), "zz".to_string(), "char.zz@gmail.com".to_string(), Rol::Ambos, charlie);
            sistema._registrar_usuario("alice".to_string(), "jhg".to_string(), "alialice@gmail.com".to_string(), Rol::Ambos, alice);

            assert_eq!(sistema.usuarios.get(alice).unwrap().calificaciones_vendedor.len(),0);
            assert_eq!(sistema.usuarios.get(charlie).unwrap().calificaciones_comprador.len(),0);

            assert!(sistema._puntuar_usuario_por_orden(0, 3, charlie).is_ok());

            ink::env::test::set_caller::<ink::env::DefaultEnvironment>(alice);
            assert!(sistema.puntuar_usuario_por_orden(0, 3).is_ok());

            assert_eq!(sistema.usuarios.get(alice).unwrap().calificaciones_vendedor.len(),1);
            assert_eq!(sistema.usuarios.get(charlie).unwrap().calificaciones_comprador.len(),1);

           
        }

        #[ink::test]
        //Test para verificar que un usuario no pueda puntuar mas de una vez y comprobaciones previas.
        fn test_errores_al_puntuar(){
            let mut sistema = Sistema::new();
            let charlie = ink::env::test::default_accounts::<ink::env::DefaultEnvironment>().charlie;
            let alice = ink::env::test::default_accounts::<ink::env::DefaultEnvironment>().alice;

            sistema.ordenes.push(
                OrdenCompra {
                    lista_productos: vec!((1,1)),
                    id_orden_compra: 0,
                    estado: EstadoOrdenCompra::Recibido,
                    id_comprador:charlie,
                    id_vendedor:alice,
                    solicitud_cancelacion: None,
                    monto:23,
                    puntuado_por_comprador:true,
                    puntuado_por_vendedor:true,
                }
            );
            sistema._registrar_usuario("charlie".to_string(), "zz".to_string(), "char.zz@gmail.com".to_string(), Rol::Ambos, charlie);
            sistema._registrar_usuario("alice".to_string(), "jhg".to_string(), "alialice@gmail.com".to_string(), Rol::Ambos, alice);

            assert_eq!(sistema._puntuar_usuario_por_orden(1, 3, charlie).unwrap_err(), ErrorSistema::IdDeOrdenNoValida);

            assert_eq!(sistema._puntuar_usuario_por_orden(0, 6, alice).unwrap_err(), ErrorSistema::PuntuacionNoValida);

            assert_eq!(sistema._puntuar_usuario_por_orden(0, 2, charlie).unwrap_err(), ErrorSistema::OrdenYaPuntuada);

            assert_eq!(sistema._puntuar_usuario_por_orden(0, 2, alice).unwrap_err(), ErrorSistema::OrdenYaPuntuada);


           
        }

         #[ink::test]
        //Test para verificar que un usuario no pueda puntuar una orden no marcada como recibida ni por terceros.
        fn test_puntuar_orden_recibida(){
            let mut sistema = Sistema::new();
            let charlie = ink::env::test::default_accounts::<ink::env::DefaultEnvironment>().charlie;
            let alice = ink::env::test::default_accounts::<ink::env::DefaultEnvironment>().alice;

            sistema.ordenes.push(
                OrdenCompra {
                    lista_productos: vec!((1,1)),
                    id_orden_compra: 0,
                    estado: EstadoOrdenCompra::Enviado,
                    id_comprador:charlie,
                    id_vendedor:alice,
                    solicitud_cancelacion: None,
                    monto:23,
                    puntuado_por_comprador:true,
                    puntuado_por_vendedor:true,
                }
            );
            sistema._registrar_usuario("charlie".to_string(), "zz".to_string(), "char.zz@gmail.com".to_string(), Rol::Ambos, charlie);
            sistema._registrar_usuario("alice".to_string(), "jhg".to_string(), "alialice@gmail.com".to_string(), Rol::Ambos, alice);

            assert_eq!(sistema._puntuar_usuario_por_orden(0, 1, charlie).unwrap_err(), ErrorSistema::NoPuedePuntuarOrdenSinRecibir);

            let bob = ink::env::test::default_accounts::<ink::env::DefaultEnvironment>().bob;

            sistema.ordenes.push(
                OrdenCompra {
                    lista_productos: vec!((1,1)),
                    id_orden_compra: 1,
                    estado: EstadoOrdenCompra::Recibido,
                    id_comprador:charlie,
                    id_vendedor:alice,
                    solicitud_cancelacion: None,
                    monto:23,
                    puntuado_por_comprador:false,
                    puntuado_por_vendedor:false,
                }
            );
            assert_eq!(sistema._puntuar_usuario_por_orden(1, 5, bob).unwrap_err(), ErrorSistema::UsuarioNoAutorizado);

           
        }

        #[ink::test]
        // tests para obtener los puntajes.
        fn test_obtener_puntajes(){
            let mut sistema = Sistema::new();
            let charlie = ink::env::test::default_accounts::<ink::env::DefaultEnvironment>().charlie;
            let alice = ink::env::test::default_accounts::<ink::env::DefaultEnvironment>().alice;

            sistema.usuarios.insert(charlie, 
                &Usuario{
                    nombre:"carlos".to_string(),
                    apellido:"cc".to_string(),
                    email:"carlocc".to_string(),
                    id:charlie,
                    rol:Rol::Ambos,
                    publicaciones:Vec::new(),
                    ordenes:Vec::new(),
                    productos:Vec::new(),
                    calificaciones_comprador:vec!(2,3,4),
                    calificaciones_vendedor:vec!(5,5,5),
            });
            assert_eq!(sistema.obtener_puntuacion_de_comprador(alice).unwrap_err(), ErrorSistema::UsuarioNoExiste);
            assert_eq!(sistema.obtener_puntuacion_de_vendedor(alice).unwrap_err(), ErrorSistema::UsuarioNoExiste);
            
            sistema.usuarios.insert(alice, 
                &Usuario{
                    nombre:"carlos".to_string(),
                    apellido:"cc".to_string(),
                    email:"carlocc".to_string(),
                    id:charlie,
                    rol:Rol::Ambos,
                    publicaciones:Vec::new(),
                    ordenes:Vec::new(),
                    productos:Vec::new(),
                    calificaciones_comprador:Vec::new(),
                    calificaciones_vendedor:Vec::new(),
            });
            assert_eq!(sistema.obtener_puntuacion_de_comprador(alice), Ok(0));
            assert_eq!(sistema.obtener_puntuacion_de_vendedor(alice), Ok(0));
            
            assert_eq!(sistema.obtener_puntuacion_de_comprador(charlie), Ok(3));
            assert_eq!(sistema.obtener_puntuacion_de_vendedor(charlie), Ok(5));
        }


        //-------------------------------------------------------------------------------------
        //TESTS PUBLICACIONES Y STOCK:

        #[ink::test]
        //Test para verificar que se puede crear una publicación correctamente.
        fn test_crear_publicacion() {
            let mut sistema = Sistema::new();
            let charlie = ink::env::test::default_accounts::<ink::env::DefaultEnvironment>().charlie;
            ink::env::test::set_caller::<ink::env::DefaultEnvironment>(charlie);
            sistema.registrar_usuario(String::from("Charlie"), String::from("Surname"), String::from("charlie.email"), Rol::Vendedor);

            if let Ok(id) = sistema.nuevo_producto("banana".to_string(), "una banana".to_string(), Categoria::Limpieza){
                assert_eq!(id, 0);
            }


            //Chequeo el estado posterior del sistema (que se haya creado la publicación).
            sistema.crear_publicacion(0, 10, 19);
            assert_eq!(sistema.get_publicaciones().len(), 1);
        }

        #[ink::test]
        //Test para verificar que tiene_stock_suficiente funcione correctamente.
        fn test_publicacion_tiene_stock_suficiente(){
            let mut sistema = Sistema::new();
            let charlie = ink::env::test::default_accounts::<ink::env::DefaultEnvironment>().charlie;
            ink::env::test::set_caller::<ink::env::DefaultEnvironment>(charlie);
            sistema.registrar_usuario(String::from("Charlie"), String::from("Surname"), String::from("charlie.email"), Rol::Vendedor);

            if let Ok(id) = sistema.nuevo_producto("banana".to_string(), "una banana".to_string(), Categoria::Limpieza){
                assert_eq!(id, 0);
            }

            sistema.crear_publicacion(0, 10, 19);
            assert_eq!(sistema.get_publicaciones().len(), 1);

            assert_eq!(sistema.publicaciones[0].tiene_stock_suficiente(5), true);
            assert_eq!(sistema.publicaciones[0].tiene_stock_suficiente(10), true);
        }

        #[ink::test]
        //Test que verifica que tiene_stock_suficiente funcione correctamente cuando el stock es insuficiente.
        fn test_publicacion_tiene_stock_insuficiente() {
            let mut sistema = Sistema::new();
            let charlie = ink::env::test::default_accounts::<ink::env::DefaultEnvironment>().charlie;
            ink::env::test::set_caller::<ink::env::DefaultEnvironment>(charlie);
            sistema.registrar_usuario(String::from("Charlie"), String::from("Surname"), String::from("charlie.email"), Rol::Vendedor);

            if let Ok(id) = sistema.nuevo_producto("banana".to_string(), "una banana".to_string(), Categoria::Limpieza){
                assert_eq!(id, 0);
            }

            sistema.crear_publicacion(0, 10, 19); //Le doy 19 de stock.
            assert_eq!(sistema.get_publicaciones().len(), 1);

            assert_eq!(sistema.publicaciones[0].tiene_stock_suficiente(20), false);
        }


        #[ink::test]
        //Test que verifica que no se puede crear una publicación con stock 0.
        fn test_crear_publicacion_stock_cero() {
            let mut sistema = Sistema::new();
            let charlie = ink::env::test::default_accounts::<ink::env::DefaultEnvironment>().charlie;
            ink::env::test::set_caller::<ink::env::DefaultEnvironment>(charlie);
            sistema.registrar_usuario(String::from("Charlie"), String::from("Surname"), String::from("charlie.email"), Rol::Vendedor);

            if let Ok(id) = sistema.nuevo_producto("banana".to_string(), "una banana".to_string(), Categoria::Limpieza){
                assert_eq!(id, 0);
            }

            //Intento crear una publicación con stock 0.
            let error_stock_cero = sistema.crear_publicacion(0, 10, 0).unwrap_err(); 
            assert_eq!(error_stock_cero, ErrorSistema::StockInsuficiente); //No se puede crear una publicación con stock 0.

            //Chequeo el estado posterior del sistema (que no se haya creado la publicación).
            assert_eq!(sistema.get_publicaciones().len(), 0);
        }

        #[ink::test]
        //Test para verificar que no se puede comprar de una publicación con dinero insuficiente.
        fn test_comprar_publicacion_dinero_insuficiente() {
            let mut sistema = Sistema::new();
            let charlie = ink::env::test::default_accounts::<ink::env::DefaultEnvironment>().charlie;
            ink::env::test::set_caller::<ink::env::DefaultEnvironment>(charlie);
            sistema.registrar_usuario(String::from("Charlie"), String::from("Surname"), String::from("charlie.email"), Rol::Vendedor);

            if let Ok(id) = sistema.nuevo_producto("banana".to_string(), "una banana".to_string(), Categoria::Limpieza){
                assert_eq!(id, 0);
            }

            sistema.crear_publicacion(0, 10, 19); //Le doy 19 de stock. Cada banana sale 10 pesos.
            assert_eq!(sistema.get_publicaciones().len(), 1);

            //Creo una orden de compra para que exista una orden con id 0.
            let alice = ink::env::test::default_accounts::<ink::env::DefaultEnvironment>().alice;
            ink::env::test::set_caller::<ink::env::DefaultEnvironment>(alice);
            sistema.registrar_usuario(String::from("Alice"), String::from("Surname"), String::from("alice.email"), Rol::Ambos);

            let lista_compra = vec![(0, 1)];

            //Intento comprar una publicación con dinero insuficiente.
            let error_dinero_insuficiente = sistema.generar_orden_compra(lista_compra, 0).unwrap_err(); //Trato de comprar una banana con 0 dinero.
            assert_eq!(error_dinero_insuficiente, ErrorSistema::DineroInsuficiente); //No se puede comprar la publicación porque el dinero es insuficiente.

            //Chequeo el estado posterior del sistema (que no se haya modificado el stock).
            assert_eq!(sistema.publicaciones[0].stock, 19);
        }

        #[ink::test]
        //Test para verificar que un usuario que no es vendedor o ambos pueda crear una publicación.
        fn test_crear_publicacion_user_no_vendedor() {
            let mut sistema = Sistema::new();
            let charlie = ink::env::test::default_accounts::<ink::env::DefaultEnvironment>().charlie;
            
            ink::env::test::set_caller::<ink::env::DefaultEnvironment>(charlie);
            sistema.registrar_usuario(String::from("Charlie"), String::from("Surname"), String::from("charlie.email"), Rol::Comprador);

            let error_user_no_vendedor = sistema.crear_publicacion(0, 1000, 4).unwrap_err();
            assert_eq!(error_user_no_vendedor, ErrorSistema::UsuarioNoEsVendedor); //Ok.

            //Chequeo el estado posterior del sistema (no debe existir ninguna publicación).
            assert_eq!(sistema.get_publicaciones().len(), 0);
        }

        #[ink::test]
        //Test para verificar que no se puede crear una publicación de un producto inválido.
        fn test_crear_publicacion_producto_invalido() {
            let mut sistema = Sistema::new();
            let charlie = ink::env::test::default_accounts::<ink::env::DefaultEnvironment>().charlie;
            
            ink::env::test::set_caller::<ink::env::DefaultEnvironment>(charlie);
            sistema.registrar_usuario(String::from("Charlie"), String::from("Surname"), String::from("charlie.email"), Rol::Vendedor);

            let error_producto_invalido = sistema.crear_publicacion(0, 1000, 4).unwrap_err();
            assert_eq!(error_producto_invalido, ErrorSistema::ProductoInvalido); //No existe el producto con id 0.

            //Chequeo el estado posterior del sistema (no debe existir ninguna publicación).
             assert_eq!(sistema.get_publicaciones().len(), 0);
        }

        #[ink::test]
        //Test que verifica que get publicaciones_propias funcione (con un caso en el que sí funciona).
        fn get_publicaciones_propias_okay() {
            let mut sistema = Sistema::new();
            let charlie = ink::env::test::default_accounts::<ink::env::DefaultEnvironment>().charlie;
            ink::env::test::set_caller::<ink::env::DefaultEnvironment>(charlie);
            sistema.registrar_usuario(String::from("Charlie"), String::from("Surname"), String::from("charlie.email"), Rol::Vendedor);

            sistema.nuevo_producto("Termo".to_string(), "Termo de metal".to_string(), Categoria::Otros);
            sistema.crear_publicacion(0, 1000, 4); //La publicación la crea Charlie.

            //Verifico que el usuario pueda obtener sus publicaciones.
            assert!(sistema.get_publicaciones_propias().is_ok());

            //Chequeo el estado posterior del sistema.
            assert_eq!(sistema.get_publicaciones().len(), 1);
        }

        #[ink::test]
        //Test que verifica que get publicaciones_propias funcione (con un caso en el que el usuario es existe, es vendedor y no tiene publicaciones).
        fn get_publicaciones_propias_vacio_okay() {
            let mut sistema = Sistema::new();
            let charlie = ink::env::test::default_accounts::<ink::env::DefaultEnvironment>().charlie;
            ink::env::test::set_caller::<ink::env::DefaultEnvironment>(charlie);
            sistema.registrar_usuario(String::from("Charlie"), String::from("Surname"), String::from("charlie.email"), Rol::Vendedor);

            //Verifico que el usuario pueda obtener sus publicaciones (debe devolver un vector vacío).
            let publicaciones_propias = sistema.get_publicaciones_propias().unwrap();
            assert!(publicaciones_propias.is_empty());

            //Chequeo el estado posterior del sistema.
            assert_eq!(sistema.get_publicaciones().len(), 0);
        }

        #[ink::test]
        //Test que verifica que get publicaciones_propias 'no funcione' (con un caso en el que el usuario no existe en el sistema).
        fn get_publicaciones_propias_usuario_no_existe() {
            let mut sistema = Sistema::new();
            let charlie = ink::env::test::default_accounts::<ink::env::DefaultEnvironment>().charlie;
            ink::env::test::set_caller::<ink::env::DefaultEnvironment>(charlie);
            //No registro a charlie en el sistema.

            let error_usuario_no_existe = sistema.get_publicaciones_propias().unwrap_err();
            assert_eq!(error_usuario_no_existe, ErrorSistema::UsuarioNoExiste); //El usuario no existe.
        }

        #[ink::test]
        //Test que verifica que get publicaciones_propias 'no funcione' (con un caso en el que el usuario no es vendedor).
        fn get_publicaciones_propias_usuario_no_vendedor() {
            let mut sistema = Sistema::new();
            let charlie = ink::env::test::default_accounts::<ink::env::DefaultEnvironment>().charlie;
            ink::env::test::set_caller::<ink::env::DefaultEnvironment>(charlie);
            sistema.registrar_usuario(String::from("Charlie"), String::from("Surname"), String::from("charlie.email"), Rol::Comprador);

            let error_usuario_no_es_vendedor = sistema.get_publicaciones_propias().unwrap_err();
            assert_eq!(error_usuario_no_es_vendedor, ErrorSistema::UsuarioNoEsVendedor); //El usuario no es vendedor.
        }


        //-------------------------------------------------------------------------------------
        //TESTS PRECIO Y CHECKED SUMS:

        #[ink::test]
        fn test_calculo_precio(){
            let mut sistema = Sistema::new();
            let charlie = ink::env::test::default_accounts::<ink::env::DefaultEnvironment>().charlie;
            ink::env::test::set_caller::<ink::env::DefaultEnvironment>(charlie);
            sistema.registrar_usuario(String::from("Charlie"), String::from("Surname"), String::from("charlie.email"), Rol::Vendedor);
            sistema.nuevo_producto("Cif".to_string(), "Cif".to_string(), Categoria::Limpieza);
            sistema.nuevo_producto("Remera".to_string(), "Remera".to_string(), Categoria::Ropa);
            sistema.crear_publicacion(0, 10, 19);
            sistema.crear_publicacion(1, 20, 5);

            sistema.nuevo_producto("Precioalto".to_string(), "Precioalto".to_string(), Categoria::Ropa);
            let precio_alto = u32::MAX;
            sistema.crear_publicacion(2, precio_alto, 5);

            let alice = ink::env::test::default_accounts::<ink::env::DefaultEnvironment>().alice;
            ink::env::test::set_caller::<ink::env::DefaultEnvironment>(alice);
            sistema.registrar_usuario(String::from("Alice"), String::from("Surname"), String::from("alice.email"), Rol::Ambos);

            let mut lista_compra = Vec::new();
            lista_compra.push((0,2));
            lista_compra.push((1,3));


            if let Err(e) = sistema.generar_orden_compra(lista_compra.clone(), 70){
                assert_eq!(e, ErrorSistema::DineroInsuficiente);
            }

            if let Ok(ord) = sistema.generar_orden_compra(lista_compra.clone(), 200){
                assert_eq!(ord.monto, 80);
            }

            if let Err(e) = sistema.generar_orden_compra(vec![(1,1), (2,1)], 200) {
                assert_eq!(e, ErrorSistema::FueraDeRango);
            }

            if let Err(e) = sistema.generar_orden_compra(vec![(2,3)], 200) {
                assert_eq!(e, ErrorSistema::FueraDeRango);
            }

            lista_compra.push((999,1));

            if let Err(e) = sistema.validar_precio(lista_compra.clone(), 200){
                assert_eq!(e, ErrorSistema::PublicacionNoValida);
            }

        }

        #[ink::test]
        fn test_checked_sums(){
            let mut sistema = Sistema::new();
            sistema.proximo_id_producto = u128::MAX;
            let result = sistema.generar_id_producto();
            assert_eq!(result.unwrap_err(), ErrorSistema::ProductosLleno);

            sistema.proximo_id_publicacion = u128::MAX;
            if let Err(e) = sistema.generar_id_publicacion() {
                assert_eq!(e, ErrorSistema::PublicacionesLleno);
            }

            sistema.proximo_id_orden = u128::MAX;
            if let Err(e) = sistema.generar_id_orden() {
                assert_eq!(e, ErrorSistema::PublicacionesLleno);
            }

            let mut sistema = Sistema::new();
            let charlie = ink::env::test::default_accounts::<ink::env::DefaultEnvironment>().charlie;
            ink::env::test::set_caller::<ink::env::DefaultEnvironment>(charlie);
            sistema.registrar_usuario(String::from("Charlie"), String::from("Surname"), String::from("charlie.email"), Rol::Ambos);
            sistema.nuevo_producto("Cif".to_string(), "Cif".to_string(), Categoria::Limpieza);

            sistema.crear_publicacion(0, 10, 19);

            if let Some(p) = sistema.publicaciones.get_mut(0) {
                assert_eq!(p.actualizar_stock(u32::MAX), Err(ErrorSistema::PublicacionesLleno))
            }

        }

        //-------------------------------------------------------------------------------------
        //COSAS DE MI PT DEL SEGUNDO CONTRATO

        //-------------------------------------------------------------------------------------
        //TEST ID USUARIOS

        #[ink::test]
        //Test que verifica que los IDs de los usuarios se agregan correctamente al vector de IDs.
        fn agregar_id_okay() {
            let mut sistema = Sistema::new();

            let charlie = ink::env::test::default_accounts::<ink::env::DefaultEnvironment>().charlie;
            ink::env::test::set_caller::<ink::env::DefaultEnvironment>(charlie);

            assert!(sistema.registrar_usuario(String::from("Charlie"), String::from("Surname"), String::from("charlie.email"), Rol::Ambos).is_ok());
            assert_eq!(sistema.id_usuarios.len(), 1); //Debe tener un ID.
            assert_eq!(sistema.id_usuarios[0], charlie); //El ID debe ser el de Charlie.
        }

        #[ink::test]
        //Test que verifica que el vector de ids de usuarios está vecío cuando no hay nada.
        fn ids_vacio_okay() {
            let sistema = Sistema::new();
            assert!(sistema.id_usuarios.is_empty()); //El vector de IDs debe estar vacío.
        }



        //TESTS PUNTUACIÓN A USUARIOS
        #[ink::test]
        //Test que verifica que la funcionalidad top_5_vendedores funcione correctamente. (Caso en el que hay más de 5 vendedores).
        fn test_top_5_vendedores_okay() {
            let mut sistema = Sistema::new();

            //Preparo a los vendedores.
            let charlie = ink::env::test::default_accounts::<ink::env::DefaultEnvironment>().charlie;
            let alice = ink::env::test::default_accounts::<ink::env::DefaultEnvironment>().alice;
            let bob = ink::env::test::default_accounts::<ink::env::DefaultEnvironment>().bob;
            let django = ink::env::test::default_accounts::<ink::env::DefaultEnvironment>().django;
            let eve = ink::env::test::default_accounts::<ink::env::DefaultEnvironment>().eve;
            let frank = ink::env::test::default_accounts::<ink::env::DefaultEnvironment>().frank;

            ink::env::test::set_caller::<ink::env::DefaultEnvironment>(charlie);
            sistema.registrar_usuario(String::from("Charlie"), String::from("Surname"), String::from("charlie.email"), Rol::Ambos);

            ink::env::test::set_caller::<ink::env::DefaultEnvironment>(alice);
            sistema.registrar_usuario(String::from("Alice"), String::from("Surname"), String::from("alice.email"), Rol::Vendedor);

            ink::env::test::set_caller::<ink::env::DefaultEnvironment>(bob);
            sistema.registrar_usuario(String::from("Bob"), String::from("Surname"), String::from("bob.email"), Rol::Vendedor);

            ink::env::test::set_caller::<ink::env::DefaultEnvironment>(django);
            sistema.registrar_usuario(String::from("Django"), String::from("Surname"), String::from("django.email"), Rol::Ambos);

            ink::env::test::set_caller::<ink::env::DefaultEnvironment>(eve);
            sistema.registrar_usuario(String::from("Eve"), String::from("Surname"), String::from("eve.email"), Rol::Ambos);

            ink::env::test::set_caller::<ink::env::DefaultEnvironment>(frank);
            sistema.registrar_usuario(String::from("Frank"), String::from("Surname"), String::from("frank.email"), Rol::Ambos);

            //Les doy las calificaciones.

            if let Some(mut user) = sistema.usuarios.get(&charlie) {
                user.calificaciones_vendedor = vec![5, 5, 5];
                sistema.usuarios.insert(&charlie, &user); 
            }

            if let Some(mut user) = sistema.usuarios.get(&alice) {
                user.calificaciones_vendedor = vec![5, 5, 1]; //3.6
                sistema.usuarios.insert(&alice, &user); 
            }

            if let Some(mut user) = sistema.usuarios.get(&bob) {
                user.calificaciones_vendedor = vec![1, 1, 1]; 
                sistema.usuarios.insert(&bob, &user); 
            }
             
            if let Some(mut user) = sistema.usuarios.get(&django) {
                user.calificaciones_vendedor = vec![2, 3, 4]; //3
                sistema.usuarios.insert(&django, &user); 
            }

            if let Some(mut user) = sistema.usuarios.get(&eve) {
                user.calificaciones_vendedor = vec![5, 5, 5];
                sistema.usuarios.insert(&eve, &user); 
            }

            if let Some(mut user) = sistema.usuarios.get(&frank) {
                user.calificaciones_vendedor = vec![0, 0, 0];
                sistema.usuarios.insert(&frank, &user); 
            }
    
            //Pido el top 5 de vendedores.
            let top_5 = sistema.consultar_top_5_vendedores();
            assert_eq!(top_5.len(), 5); //Debe devolver 5 vendedores.
                

            //Chequeo que estén ordenados correctamente (de mayor a menor puntuación) y que sean los correctos. 
            assert_eq!(top_5[0].id, charlie);
            assert_eq!(top_5[1].id, eve); 
            assert_eq!(top_5[2].id, alice); 
            assert_eq!(top_5[3].id, django); 
            assert_eq!(top_5[4].id, bob);      
        }

        #[ink::test]
        //Este test chequea que la funcionalidad top_5_vendedores funcione correctamente (Caso en el que no hay vendedores).
        fn test_top_5_vendedores_nulo() {
            let sistema = Sistema::new();
            let top_5 = sistema.consultar_top_5_vendedores();
            assert!(top_5.is_empty()); //Debe devolver un vector vacío.
        }

        #[ink::test]
        //Este test chequea que la funcionalidad top_5_vendedores funcione correctamente (Caso en el que hay menos de 5 vendedores).
        fn test_top_5_vendedores_menor_a_5() {
            let mut sistema = Sistema::new();

            //Preparo a los vendedores.
            let charlie = ink::env::test::default_accounts::<ink::env::DefaultEnvironment>().charlie;
            let alice = ink::env::test::default_accounts::<ink::env::DefaultEnvironment>().alice;
            let bob = ink::env::test::default_accounts::<ink::env::DefaultEnvironment>().bob;

            ink::env::test::set_caller::<ink::env::DefaultEnvironment>(charlie);
            sistema.registrar_usuario(String::from("Charlie"), String::from("Surname"), String::from("charlie.email"), Rol::Ambos);

            ink::env::test::set_caller::<ink::env::DefaultEnvironment>(alice);
            sistema.registrar_usuario(String::from("Alice"), String::from("Surname"), String::from("alice.email"), Rol::Vendedor);

            ink::env::test::set_caller::<ink::env::DefaultEnvironment>(bob);
            sistema.registrar_usuario(String::from("Bob"), String::from("Surname"), String::from("bob.email"), Rol::Vendedor);

            //Les doy las calificaciones.

            if let Some(mut user) = sistema.usuarios.get(&charlie) {
                user.calificaciones_vendedor = vec![5, 5, 5];
                sistema.usuarios.insert(&charlie, &user); 
            }

            if let Some(mut user) = sistema.usuarios.get(&alice) {
                user.calificaciones_vendedor = vec![5, 5, 1]; //3.6
                sistema.usuarios.insert(&alice, &user); 
            }

            if let Some(mut user) = sistema.usuarios.get(&bob) {
                user.calificaciones_vendedor = vec![1, 1, 1]; 
                sistema.usuarios.insert(&bob, &user); 
            }
    
            //Pido el top 5 de vendedores.
            let top_5 = sistema.consultar_top_5_vendedores();
            assert_eq!(top_5.len(), 3); //Debe devolver 3 vendedores (los únicos que hay).
                

            //Chequeo que estén ordenados correctamente (de mayor a menor puntuación) y que sean los correctos. 
            assert_eq!(top_5[0].id, charlie);
        }

        //-------------------------------------------------------------------------------------
        //TESTS VER PRODUCTOS MÁS VENDIDOS.

         #[ink::test]
        fn test_productos_mas_vendidos() {
            let mut sistema = Sistema::new();

            //Preparo a los vendedores.
            let bob = ink::env::test::default_accounts::<ink::env::DefaultEnvironment>().bob;
            ink::env::test::set_caller::<ink::env::DefaultEnvironment>(bob);
            sistema.registrar_usuario(String::from("Bob"), String::from("Surname"), String::from("bob.email"), Rol::Vendedor);

            //Creo productos y publicaciones.
            sistema.nuevo_producto("Cif".to_string(), "Cif".to_string(), Categoria::Limpieza); //ID 0
            sistema.nuevo_producto("Remera".to_string(), "Remera".to_string(), Categoria::Ropa); //ID 1
            sistema.nuevo_producto("Pantalon".to_string(), "Pantalon".to_string(), Categoria::Ropa); //ID 2
            sistema.nuevo_producto("Arroz".to_string(), "Arroz".to_string(), Categoria::Otros); //ID 3

            sistema.crear_publicacion(0, 100, 10); //Cif
            sistema.crear_publicacion(1, 500, 20); //Remera
            sistema.crear_publicacion(2, 200, 25); //Pantalon
            sistema.crear_publicacion(3, 400, 30); //Arroz

            //Creo órdenes de compra para que haya ventas.
            let django = ink::env::test::default_accounts::<ink::env::DefaultEnvironment>().django;
            ink::env::test::set_caller::<ink::env::DefaultEnvironment>(django);
            sistema.registrar_usuario(String::from("Django"), String::from("Surname"), String::from("django.email"), Rol::Ambos);
            //Id publicación, cantidad.
            sistema.generar_orden_compra(vec![(0, 2), (1, 1)], 10000); //Compra 2 Cif y 1 Remera 
            sistema.generar_orden_compra(vec![(1, 3), (2, 1)], 10000); //Compra 2 Remera y 1 Pantalon 
            sistema.generar_orden_compra(vec![(3, 3), (0, 1), (2, 2)], 10000); //Compra 3 Arroz, 1 Cif y 2 Pantalon 


            let productos_mas_vendidos = sistema.ver_productos_mas_vendidos(Categoria::Ropa);
            assert_eq!(productos_mas_vendidos.len(), 2); //Debe devolver 2 productos.
            assert_eq!(productos_mas_vendidos[0].0, 1); //El producto más vendido es la Remera (ID 1).
            assert_eq!(productos_mas_vendidos[0].1, 4); //Se vendieron 4 Remeras.
            
            assert_eq!(productos_mas_vendidos[1].0, 2); //El segundo producto más vendido es el Pantalon (ID 2). 
            assert_eq!(productos_mas_vendidos[1].1, 3); //Se vendieron 3 Pantalones.
        }


        #[ink::test]
        fn test_productos_mas_vendidos_vacio() {

            let mut sistema = Sistema::new();

            //Preparo a los vendedores.
            let bob = ink::env::test::default_accounts::<ink::env::DefaultEnvironment>().bob;
            ink::env::test::set_caller::<ink::env::DefaultEnvironment>(bob);
            sistema.registrar_usuario(String::from("Bob"), String::from("Surname"), String::from("bob.email"), Rol::Vendedor);

            //Creo productos y publicaciones.
            sistema.nuevo_producto("Cif".to_string(), "Cif".to_string(), Categoria::Limpieza); //ID 0
            sistema.nuevo_producto("Remera".to_string(), "Remera".to_string(), Categoria::Ropa); //ID 1
            sistema.nuevo_producto("Pantalon".to_string(), "Pantalon".to_string(), Categoria::Ropa); //ID 2
            sistema.nuevo_producto("Arroz".to_string(), "Arroz".to_string(), Categoria::Otros); //ID 3

            sistema.crear_publicacion(0, 100, 10); //Cif
            sistema.crear_publicacion(1, 500, 20); //Remera
            sistema.crear_publicacion(2, 200, 25); //Pantalon
            sistema.crear_publicacion(3, 400, 30); //Arroz

            //Creo órdenes de compra para que haya ventas.
            let django = ink::env::test::default_accounts::<ink::env::DefaultEnvironment>().django;
            ink::env::test::set_caller::<ink::env::DefaultEnvironment>(django);
            sistema.registrar_usuario(String::from("Django"), String::from("Surname"), String::from("django.email"), Rol::Ambos);
            //Id publicación, cantidad.
            sistema.generar_orden_compra(vec![(0, 2), (1, 1)], 10000); //Compra 2 Cif y 1 Remera 
            sistema.generar_orden_compra(vec![(1, 3), (2, 1)], 10000); //Compra 2 Remera y 1 Pantalon 
            sistema.generar_orden_compra(vec![(3, 3), (0, 1), (2, 2)], 10000); //Compra 3 Arroz, 1 Cif y 2 Pantalon 

            let productos_mas_vendidos = sistema.ver_productos_mas_vendidos(Categoria::Musica);
            assert_eq!(productos_mas_vendidos.len(), 0); //Debe devolver 2 productos.
        }

        //-------------------------------------------------------------------------------------
        //TESTS PARA ESTADISTICAS POR CATEGORIA

        #[ink::test]
        fn test_estadisticas_por_categorias() {
            let mut sistema = Sistema::new();
            sistema.productos.insert(0, &Producto{
                nombre:"remera".to_string(),
                descripcion:"negra".to_string(),
                categoria:Categoria::Ropa,
                puntuaciones:vec![1,2,3],
                total_ventas:23,
            });

            sistema.productos.insert(1, &Producto{
                nombre:"pantalon".to_string(),
                descripcion:"azul".to_string(),
                categoria:Categoria::Ropa,
                puntuaciones:vec![4,4],
                total_ventas:12,
            });

            sistema.productos.insert(2, &Producto{
                nombre:"Auriculares".to_string(),
                descripcion:"XYZ".to_string(),
                categoria:Categoria::Tecnologia,
                puntuaciones:vec![3,2],
                total_ventas:100,
            });

            sistema.proximo_id_producto = 3;

            assert_eq!(sistema.estadisticas_por_categoria(), vec![(Categoria::Tecnologia, 100, 2), (Categoria::Ropa, 35, 2)]);
        }

        //-------------------------------------------------------------------------------------
        //TESTS PARA TOP 5 COMPRADORES

        #[ink::test]
        fn test_top_5_compradores() {
            let mut sistema = Sistema::new();

            let charlie = ink::env::test::default_accounts::<ink::env::DefaultEnvironment>().charlie;
            let alice = ink::env::test::default_accounts::<ink::env::DefaultEnvironment>().alice;
            let bob = ink::env::test::default_accounts::<ink::env::DefaultEnvironment>().bob;

            sistema.usuarios.insert(charlie, &Usuario{
                nombre:"charlie".to_string(),
                apellido:"char".to_string(),
                email:"ch@".to_string(),
                id:charlie,
                rol:Rol::Comprador,
                publicaciones: Vec::new(),
                ordenes: Vec::new(),
                productos: Vec::new(),
                calificaciones_comprador: vec![1,2,3],
                calificaciones_vendedor: Vec::new(),
            });

            sistema.usuarios.insert(alice, &Usuario{
                nombre:"alice".to_string(),
                apellido:"alice".to_string(),
                email:"alice@".to_string(),
                id:alice,
                rol:Rol::Ambos,
                publicaciones: Vec::new(),
                ordenes: Vec::new(),
                productos: Vec::new(),
                calificaciones_comprador: vec![5,4,3],
                calificaciones_vendedor: Vec::new(),
            });

            sistema.usuarios.insert(bob, &Usuario{
                nombre:"bob".to_string(),
                apellido:"bob".to_string(),
                email:"bob@".to_string(),
                id:bob,
                rol:Rol::Ambos,
                publicaciones: Vec::new(),
                ordenes: Vec::new(),
                productos: Vec::new(),
                calificaciones_comprador: vec![5,5],
                calificaciones_vendedor: Vec::new(),
            });

            sistema.id_usuarios.push(charlie);
            sistema.id_usuarios.push(alice);
            sistema.id_usuarios.push(bob);

            assert_eq!(sistema.consultar_top_5_compradores()[0].id, bob);

            assert_eq!(sistema.consultar_top_5_compradores()[1].id, alice);

            assert_eq!(sistema.consultar_top_5_compradores()[2].id, charlie);
            
        }

    }
}


    /// This is how you'd write end-to-end (E2E) or integration tests for ink! contracts.
    ///
    /// When running these you need to make sure that you:
    /// - Compile the tests with the `e2e-tests` feature flag enabled (`--features e2e-tests`)
    /// - Are running a Substrate node which contains `pallet-contracts` in the background
    #[cfg(all(test, feature = "e2e-tests"))]
    mod e2e_tests {
        /// Imports all the definitions from the outer scope so we can use them here.
        use super::*;

        /// A helper function used for calling contract messages.
        use ink_e2e::ContractsBackend;

        /// The End-to-End test `Result` type.
        type E2EResult<T> = std::result::Result<T, Box<dyn std::error::Error>>;

        /// We test that we can upload and instantiate the contract using its default constructor.
        #[ink_e2e::test]
        async fn default_works(mut client: ink_e2e::Client<C, E>) -> E2EResult<()> {
            // Given
            let mut constructor = UsuariosRef::default();

            // When
            let contract = client
                .instantiate("usuarios", &ink_e2e::alice(), &mut constructor)
                .submit()
                .await
                .expect("instantiate failed");
            let call_builder = contract.call_builder::<Usuarios>();

            // Then
            let get = call_builder.get();
            let get_result = client.call(&ink_e2e::alice(), &get).dry_run().await?;
            assert!(matches!(get_result.return_value(), false));

            Ok(())
        }

        /// We test that we can read and write a value from the on-chain contract.
        #[ink_e2e::test]
        async fn it_works(mut client: ink_e2e::Client<C, E>) -> E2EResult<()> {
            // Given
            let mut constructor = UsuariosRef::new(false);
            let contract = client
                .instantiate("usuarios", &ink_e2e::bob(), &mut constructor)
                .submit()
                .await
                .expect("instantiate failed");
            let mut call_builder = contract.call_builder::<Usuarios>();

            let get = call_builder.get();
            let get_result = client.call(&ink_e2e::bob(), &get).dry_run().await?;
            assert!(matches!(get_result.return_value(), false));

            // When
            let flip = call_builder.flip();
            let _flip_result = client
                .call(&ink_e2e::bob(), &flip)
                .submit()
                .await
                .expect("flip failed");

            // Then
            let get = call_builder.get();
            let get_result = client.call(&ink_e2e::bob(), &get).dry_run().await?;
            assert!(matches!(get_result.return_value(), true));

            Ok(())
        }
    }

<|MERGE_RESOLUTION|>--- conflicted
+++ resolved
@@ -1087,8 +1087,6 @@
             mis_ordenes
         }
 
-<<<<<<< HEAD
-=======
         //LAS SIGUIENTES FUNCIONES SON PARTE DEL CONTRATO 2. CORRER EN EL FUTURO (ESPACIO TEMPORAL)
         //Consultar top 5 vendedores con mejor reputación
          #[ink(message)]
@@ -1228,7 +1226,6 @@
             }
             resultado
         }
->>>>>>> 5a33de83
     }
 
 
@@ -1246,7 +1243,6 @@
         }
 
         fn calcular_puntaje_como_comprador(&self) -> u8 {
-<<<<<<< HEAD
             if self.calificaciones_comprador.is_empty() {
                 return 0;
             }
@@ -1272,35 +1268,6 @@
                 Some(avg) => avg as u8,
                 None => 0,
             }
-=======
-            if !self.calificaciones_comprador.is_empty(){
-                let sum: u32 = self.calificaciones_comprador.iter().map(|&x| x as u32).sum();
-
-                if sum != 0 {
-                    let len = self.calificaciones_comprador.len() as u32;
-                    if let Some(avg) = sum.checked_div(len) {
-                        return avg as u8;
-                    }
-                
-                }
-            }
-            0
-        }
-
-        fn calcular_puntaje_como_vendedor(&self) -> u8 {
-            if !self.calificaciones_vendedor.is_empty(){
-                let sum: u32 = self.calificaciones_vendedor.iter().map(|&x| x as u32).sum();
-
-                if sum != 0 {
-                    let len = self.calificaciones_vendedor.len() as u32;
-                    if let Some(avg) = sum.checked_div(len) {
-                        return avg as u8;
-                    }
-                }
-                
-            }
-            0
->>>>>>> 5a33de83
         }
     }
 
