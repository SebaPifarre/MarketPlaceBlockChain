--- conflicted
+++ resolved
@@ -95,15 +95,12 @@
 
         /// Ocupacion que tiene el Usuario en la pagina
         rol: Rol,
-<<<<<<< HEAD
-=======
 
         //productos: Option<Producto>, //Si es vendedor tiene que tener una lista de sus productos.
         //orden_compra: Option<OrdenDeCompra>, //Si es comprador tiene que tener una orden de compra.
         //Duda: Tendría que tener un historial de sus propias transacciones?
 
         /// Lista de Publicaciones (Id de publicaciones) que tiene un Usuario ´Vendedor´
->>>>>>> cc76ff89
         publicaciones: Vec<u128>,
 
         /// Lista de ´Ordenes de Compra´ (Id de Ordenes de compra) que tiene un Usuario ´Comprador´
@@ -258,10 +255,7 @@
             Self {  usuarios: Mapping::new(), publicaciones: Vec::<Publicacion>::new(), productos: Mapping::new(), ordenes:Vec::new(), proximo_id_publicacion: 0, proximo_id_producto: 0 , proximo_id_orden: 0}
         }
 
-<<<<<<< HEAD
-=======
-
->>>>>>> cc76ff89
+
 
         /// Verifica si el usuario que llama existe.
         /// Retorna `Ok(true)` si existe, o un error si no existe.
@@ -306,8 +300,6 @@
             }
         }
 
-<<<<<<< HEAD
-=======
 
         /// !Es_Comprador()
         /// Verifica si el usuario que llama es comprador o tiene ambos roles.
@@ -317,7 +309,6 @@
         /// ```
         ///      let es_comprador = sistema.es_comprador();
         /// ```
->>>>>>> cc76ff89
         #[ink(message)]
         pub fn es_comprador(&self) -> Result<bool, ErrorSistema> { 
             let id = self.env().caller(); 
