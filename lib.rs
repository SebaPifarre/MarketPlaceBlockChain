#![cfg_attr(not(feature = "std"), no_std, no_main)]

#[ink::contract]
mod usuarios_sistema {
    use ink::prelude::{string::String};
    use ink::storage::Mapping;   
    use ink::prelude::vec::Vec;
    use ink::prelude::collections::BTreeSet;

    #[ink(storage)]

    /// Defines the storage of your contract.
    /// Add new fields to the below struct in order
    /// to add new static storage fields to your contract.
    pub struct Sistema {
        usuarios: ink::storage::Mapping<AccountId, Usuario>,
        publicaciones: Vec<Publicacion>,
        productos: Mapping<u128, Producto>,
        ordenes: Vec<OrdenCompra>,
        proximo_id_publicacion: u128,
        proximo_id_producto: u128,
        proximo_id_orden: u128,
    }

    #[ink::scale_derive(Encode, Decode, TypeInfo)]
    #[cfg_attr(
        feature = "std",
        derive(ink::storage::traits::StorageLayout)
    )]
    #[derive(Clone, PartialEq, Eq, Debug)]

    pub enum ErrorSistema {
        UsuarioYaRegistrado,
        UsuarioNoExiste,
        RolYaEnUso,
        // Producto
        ProductosLleno,
        // Publicación
        UsuarioNoEsVendedor,
        ProductoInvalido,
        PublicacionesLleno,
        CompraSinItems,
        PublicacionNoValida,
        StockInsuficiente,
        VendedorDistinto,
        IdDeOrdenNoValida,
        PublicacionRepetida,
        NoPuedeComprarCero,
        NoPuedeComprarPublicacionPropia,
        OperacionNoValida,
        CancelacionYaSolicitada,
        DineroInsuficiente,
        FueraDeRango,
    }
   
    #[ink::scale_derive(Encode, Decode, TypeInfo)]
    #[cfg_attr(
        feature = "std",
        derive(ink::storage::traits::StorageLayout)
    )]
    #[derive(Clone, PartialEq, Eq, Debug)]

    pub struct Usuario{
        nombre:String,
        apellido:String,
        email:String,
        id:AccountId,
        rol: Rol,
        publicaciones: Vec<u128>,

        // Vector con la posicion en el vector del sistema 
        ordenes: Vec<u128>,
    }
    
    
    #[ink::scale_derive(Encode, Decode, TypeInfo)]
    #[cfg_attr(
        feature = "std",
        derive(ink::storage::traits::StorageLayout)
    )]
    #[derive(Clone, PartialEq, Eq, Debug)]

    pub enum Rol {
        Comprador,
        Vendedor,
        Ambos,
    }

    // Producto
    #[ink::scale_derive(Encode, Decode, TypeInfo)]
    #[cfg_attr(
        feature = "std",
        derive(ink::storage::traits::StorageLayout)
    )]
    pub struct Producto{
        nombre: String,
        descripcion: String,
        categoria: Categoria,
    }

    #[ink::scale_derive(Encode, Decode, TypeInfo)]
    #[cfg_attr(
        feature = "std",
        derive(ink::storage::traits::StorageLayout)
    )]
    #[derive(Clone, PartialEq, Eq, Debug)]
    pub enum Categoria {
        Limpieza,
        Tecnologia,
        Musica,
        Ropa,
        Calzado,
        Otros,
    }

    // Publicación

    #[ink::scale_derive(Encode, Decode, TypeInfo)]
    #[cfg_attr(
        feature = "std",
        derive(ink::storage::traits::StorageLayout)
    )]
    #[derive(Debug, Copy, Clone)]
    pub struct Publicacion {
        id_publicacion: u128,
        id_producto: u128,
        id_publicador: AccountId,
        precio: u32,
        stock: u32,
        activa: bool,
    }

    #[derive(Debug, Clone)]
    #[ink::scale_derive(Encode, Decode, TypeInfo)]
    #[cfg_attr(
        feature = "std",
        derive(ink::storage::traits::StorageLayout)
    )]
    pub struct OrdenCompra {
        // El vec lo pense con un vec de tuplas, con el id del producto y la cantidad comprada.
        lista_productos: Vec<(u128, u32)>,

        // Se me ocurre que dentro del usuario podemos tener un vec de ordenes de compra
        // y para acceder a una en especifica que se use el id de orden
        id_orden_compra: u128,

        estado: EstadoOrdenCompra,

        id_comprador: AccountId,

        id_vendedor: AccountId,

        solicitud_cancelacion: Option<AccountId>,

        monto:u32,

    }

    #[derive(Debug, Clone, PartialEq)]
    #[ink::scale_derive(Encode, Decode, TypeInfo)]
    #[cfg_attr(
        feature = "std",
        derive(ink::storage::traits::StorageLayout)
    )]
    pub enum EstadoOrdenCompra {
        Pendiente,
        Enviado,
        Recibido,
        Cancelado,
    }

    impl Sistema {
        /// Constructor that initializes the `bool` value to the given `init_value`.
        #[ink(constructor)]
        pub fn new() -> Self {
            Self {  usuarios: Mapping::new(), publicaciones: Vec::<Publicacion>::new(), productos: Mapping::new(), ordenes:Vec::new(), proximo_id_publicacion: 0, proximo_id_producto: 0 , proximo_id_orden: 0}
        }


        //Verificadores del sistema.
        fn _existe_usuario(&self, id: AccountId) -> Result<bool, ErrorSistema> {
            if self.usuarios.get(&id).is_some() {
                Ok(true)
            } else {
                Err(ErrorSistema::UsuarioNoExiste)
            }
        }

        #[ink(message)]
        pub fn es_vendedor(&self) -> Result<bool, ErrorSistema> { 
            let id = self.env().caller();  
            self._es_vendedor(id)
        }

        fn _es_vendedor(&self, id: AccountId) -> Result<bool, ErrorSistema> {
            //Si existe el usuario
                //lo encuentro
                //y verifico si es vendedor o ambos.
            //Si no existo -> ErrorSistema::UsuarioNoExiste

            if (self._existe_usuario(id)).is_err() {
                return Err(ErrorSistema::UsuarioNoExiste);
            } else {
                //Busco al usuario y verifico su rol.
                let user = self.usuarios.get(&id);
                match user.unwrap().rol {
                    Rol::Vendedor | Rol::Ambos => Ok(true),
                    _ => Ok(false),
                }   
            }
        }

        #[ink(message)]
        pub fn es_comprador(&self) -> Result<bool, ErrorSistema> { 
            let id = self.env().caller(); 
            self._es_comprador(id)
        }

        fn _es_comprador(&self, id: AccountId) -> Result<bool, ErrorSistema> {
            //Si existe el usuario
                //lo encuentro
                //y verifico si es comprador o ambos.
            //Si no existo -> ErrorSistema::UsuarioNoExiste

            if (self._existe_usuario(id)).is_err() {
                return Err(ErrorSistema::UsuarioNoExiste);
            } else {
                //Busco al usuario y verifico su rol.
                let user = self.usuarios.get(&id);
                match user.unwrap().rol {
                    Rol::Comprador | Rol::Ambos => Ok(true),
                    _ => Ok(false),
                }   
            }
        }

        //Funciones asociadas a usuarios. 

        #[ink(message)]
        pub fn registrar_usuario(&mut self, nombre:String, apellido:String, email:String, rol:Rol) -> Result<(), ErrorSistema> {
            let id = self.env().caller(); // Se obtiene el AccountId del usuario que llama a la función.

            self._registrar_usuario(nombre, apellido, email, rol, id)?;
            Ok(())
        }


        
        fn _registrar_usuario(&mut self, nombre:String, apellido:String, email:String, rol:Rol, id:AccountId) -> Result<(), ErrorSistema>{
            // Chequear que el usuario a registrar no exista en el sistema. (Solo registrar usuarios nuevos)
            if self.usuarios.get(&id).is_some() { //Busca match en el mapping.
                return Err(ErrorSistema::UsuarioYaRegistrado);
            }                
            
            self.usuarios.insert(id, &Usuario {nombre, apellido, email, id, rol, publicaciones: Vec::<u128>::new(), ordenes: Vec::<u128>::new()});
            Ok(())
        }

        #[ink(message)]
        pub fn agregar_rol(&mut self, rol: Rol) -> Result<(), ErrorSistema> {
            let id = self.env().caller(); // Se obtiene el AccountId del usuario que llama a la función.

            self._agregar_rol(rol, id)
        }

        fn _agregar_rol(&mut self, rol: Rol, id: AccountId) -> Result<(), ErrorSistema> { 
            // Verifica si el usuario existe.
            if let Some(mut user) = self.usuarios.get(&id) {  
                user.agregar_rol(rol.clone())?; //Llama a la función del usuario que modifica su rol. (Lo delega)
                self.usuarios.insert(&id, &user); //Lo guardo modificado en le mapping.
                Ok(())
            } else {
                Err(ErrorSistema::UsuarioNoExiste)
            }
        }

        // Producto
        fn existe_producto(&self, id: u128) -> bool {
            self.proximo_id_producto > id
        }

        fn generar_id_producto(&mut self) -> Result<u128, ErrorSistema> {
            let proximo = self.proximo_id_producto.clone();
            match self.proximo_id_producto.checked_add(1) {
                Some(val) => {
                    self.proximo_id_producto = val;
                    Ok(proximo)
                }
                None => Err(ErrorSistema::ProductosLleno)
            }
        }

        #[ink(message)]
        pub fn nuevo_producto(&mut self, nombre: String, descripcion: String, categoria: Categoria) -> Result<u128, ErrorSistema> {
            if let Ok(false) = self.es_vendedor() {
                return Err(ErrorSistema::UsuarioNoEsVendedor);
            }

            let id_producto = self.generar_id_producto()?;

            self.productos.insert(id_producto, &Producto {
                nombre,
                descripcion,
                categoria
            });

            Ok(id_producto)
        }

        // Publicación
        fn generar_id_publicacion(&mut self) -> Result<u128, ErrorSistema> {
            let proximo = self.proximo_id_publicacion.clone();
            match self.proximo_id_publicacion.checked_add(1) {
                Some(val) => {
                    self.proximo_id_publicacion = val;
                    Ok(proximo)
                }
                None => Err(ErrorSistema::PublicacionesLleno)
            }
        }

        #[ink(message)]
        pub fn crear_publicacion(&mut self, id_producto: u128, precio: u32, stock: u32) -> Result<(), ErrorSistema> {
            self._crear_publicacion(id_producto, precio, stock)?;
            Ok(())
        }

        pub fn _crear_publicacion(&mut self, id_producto: u128, precio: u32, stock: u32) -> Result<(), ErrorSistema> {
            let usuario_id = self.env().caller(); // Se busca con el AccountId de la cuenta asociada.

            if let Ok(false) = self.es_vendedor() {
                return Err(ErrorSistema::UsuarioNoEsVendedor);
            }
            
            if !self.existe_producto(id_producto) {
                return Err(ErrorSistema::ProductoInvalido);
            }

            let mut usuario = match self.usuarios.get(&usuario_id) {
                Some(u) => u,
                None => return Err(ErrorSistema::UsuarioNoExiste),
            };

            // Agrego la publicación
            let id_publicacion = self.generar_id_publicacion()?;

            self.publicaciones.push(Publicacion {
                id_publicacion,
                id_producto,
                id_publicador: usuario_id,
                precio,
                stock,
                activa: true,
            });

            // Agrego la publicación a la lista de publicaciones del usuario
            

            usuario.publicaciones.push(id_publicacion);

            self.usuarios.insert(&usuario_id, &Usuario {
                nombre: usuario.nombre,
                apellido: usuario.apellido,
                email: usuario.email,
                id: usuario.id,
                rol: usuario.rol,
                publicaciones: usuario.publicaciones,
                ordenes: usuario.ordenes,
            });

            Ok(())
        }

        // Orden de compra
        #[ink(message)]
        pub fn generar_orden_compra(&mut self, lista_publicaciones_con_cantidades:Vec<(u128, u32)>, dinero_disponible: u32)->Result<OrdenCompra, ErrorSistema>{
            let caller = self.env().caller();
            return self._generar_orden_compra(lista_publicaciones_con_cantidades, dinero_disponible, caller);
        }
        
        // Recibe un vector con las publicaciones y la cantidad de cada una para armar la orden.
        fn _generar_orden_compra(&mut self, lista_publicaciones_con_cantidades:Vec<(u128, u32)> , dinero_disponible:u32, caller:AccountId) -> Result<OrdenCompra, ErrorSistema>{
            // Checkeo si el usuario que esta tratando de realizar la compra tiene el rol debido
            
            self.es_vendedor()?;

<<<<<<< HEAD
=======
            // Verifico que por lo menos exista una compra
>>>>>>> 811f58ed

            // Busco el id del vendedor
            let vendedor_actual:AccountId;
            if let Some(publi) = self.publicaciones.iter().find(|x|x.id_publicacion == lista_publicaciones_con_cantidades[0].0) {
                vendedor_actual = publi.id_publicador;
            }
            else {
                return Err(ErrorSistema::PublicacionNoValida)
            }

            //Si el usuario que creo la publicacion trata de realizar una compra hay error

            if vendedor_actual == caller {
                return Err(ErrorSistema::NoPuedeComprarPublicacionPropia);
            }

            
            self.validar_orden(lista_publicaciones_con_cantidades.clone(), vendedor_actual.clone())?;

            let monto_total = self.validar_precio(lista_publicaciones_con_cantidades.clone(), dinero_disponible)?;


            // Una vez pasadas todas las validaciones, actualizo el stock

            let lista_compra = self.actualizar_stock_de_orden(lista_publicaciones_con_cantidades);


            let id_orden = self.generar_id_orden()?;
            

            // Creo la orden

<<<<<<< HEAD
            let orden = OrdenCompra{id_comprador:caller, lista_productos:lista_compra, id_orden_compra:id_orden, estado:EstadoOrdenCompra::Pendiente, id_vendedor:vendedor_actual, solicitud_cancelacion:None, monto:monto_total};


            // Por ahora solo estoy agregando la orden a el vector global de ordenes, no se si cada usuario deberia tener su propio vec de ordenes.
            // si los tuviera, como funciona? Por la orden es una sola entonces solo deberiamos guardar la referencia?

=======
            let orden = OrdenCompra{id_comprador:caller, lista_productos:lista_compra, id_orden_compra:id_orden, estado:EstadoOrdenCompra::Pendiente, id_vendedor:vendedor_actual, solicitud_cancelacion:None};
>>>>>>> 811f58ed
            
            // Agrego la orden al vector de ordenes
            self.ordenes.push(orden.clone());
        
            // Agrego al vector de ambos usuarios
            self.agregar_orden_usuario(caller, id_orden)?;
            self.agregar_orden_usuario(vendedor_actual, id_orden)?;


            Ok(orden.clone())
            
        }

        fn agregar_orden_usuario(&mut self, user_id:AccountId, id_orden:u128)->Result<(), ErrorSistema>{
            if let Some(mut user) = self.usuarios.get(&user_id){
                user.ordenes.push(id_orden);
                self.usuarios.insert(&user_id, &user);
                return Ok(())
            }
            else {
                return Err(ErrorSistema::UsuarioNoExiste);
            }

        }

        fn validar_orden(&self, lista_publicaciones_con_cantidades:Vec<(u128, u32)>, vendedor_actual:AccountId)->Result<(), ErrorSistema>{
            // Itero sobre la lista de publicaciones con cantidades y voy checkeando si la compra es valida(id de publicaciones valida y cant valida)

            let mut vistos = BTreeSet::new();
            
            for (id_publicacion_actual, cant_productos) in lista_publicaciones_con_cantidades {

                //Check de que no compre dos veces de la misma publicacion
                if !vistos.insert(id_publicacion_actual) {
                    return Err(ErrorSistema::PublicacionRepetida)
                }

                // Check que se trate de comprar aunque sea un item de la publicacion
                if cant_productos==0 {
                    return Err(ErrorSistema::NoPuedeComprarCero)
                }

                if let Some(publicacion_actual) = self.publicaciones.iter().find(|x| x.id_publicacion == id_publicacion_actual){

                    // Veo que todas las publicaciones sean del mismo vendedor
                    if publicacion_actual.id_publicador != vendedor_actual {
                        return Err(ErrorSistema::VendedorDistinto)
                    }

                    // Veo que la publicacion tengo el stock necesario para la compra
                    if !publicacion_actual.tiene_stock_suficiente(cant_productos) {
                        return Err(ErrorSistema::StockInsuficiente)
                    }
                }
                else {
                    return Err(ErrorSistema::PublicacionNoValida)
                }
            }
            Ok(())
        
        }

        fn validar_precio(&self, lista_publicaciones_con_cantidades:Vec<(u128, u32)>, dinero_disponible: u32)->Result<u32, ErrorSistema>{
            let mut monto_total:u32=0;
            for (id_publicacion, cant_productos) in lista_publicaciones_con_cantidades {
                if let Some(publicacion_actual) = self.publicaciones.get(id_publicacion as usize){

                    let monto_actual = match publicacion_actual.precio.checked_mul(cant_productos) {
                        Some(val) => val,
                        None => return Err(ErrorSistema::FueraDeRango),
                    };
                    match monto_total.checked_add(monto_actual) {
                        Some(val) => monto_total = val,
                        None => return Err(ErrorSistema::FueraDeRango),
                    }
                }
                else {
                    return Err(ErrorSistema::PublicacionNoValida);
                }
            }

            if dinero_disponible >= monto_total {
                return Ok(monto_total)
            }
            else {
                return Err(ErrorSistema::DineroInsuficiente);
            }
        }

        fn generar_id_orden(&mut self)->Result<u128, ErrorSistema>{
            let proximo = self.proximo_id_orden.clone();
            match self.proximo_id_orden.checked_add(1){
                Some(val) => {
                    self.proximo_id_orden = val;
                    Ok(proximo)
                }
                None => Err(ErrorSistema::PublicacionesLleno)
            }
        }

        fn actualizar_stock_de_orden(&mut self, lista_publicaciones_con_cantidades:Vec<(u128, u32)>)->Vec<(u128,u32)>{
            let mut lista_productos = Vec::new();
            for(id_publi, cant_productos) in lista_publicaciones_con_cantidades{
                if let Some(posicion) = self.publicaciones.iter().position(|x| x.id_publicacion == id_publi){

                    if let Some(publicacion_actual) = self.publicaciones.get_mut(posicion) {
                        publicacion_actual.actualizar_stock(cant_productos);
                        lista_productos.push((publicacion_actual.id_producto, cant_productos));
                    }
                }
            }
            lista_productos
        }

        #[ink(message)]
        pub fn marcar_orden_como_enviada(&mut self, id_actual:u128)->Result<(), ErrorSistema> {
            let caller = self.env().caller();
            self._marcar_orden_como_enviada(id_actual, caller)
        }

        fn _marcar_orden_como_enviada(&mut self, id_actual:u128, caller:AccountId)->Result<(), ErrorSistema>{
            if let Some(pos) = self.ordenes.iter().position(|x| x.id_orden_compra==id_actual){

                if let Some(orden_acutal) = self.ordenes.get_mut(pos){
                    if orden_acutal.id_vendedor != caller {
                        return Err(ErrorSistema::OperacionNoValida)
                    } 
                    match &orden_acutal.estado {
                        EstadoOrdenCompra::Pendiente => Ok(orden_acutal.estado = EstadoOrdenCompra::Enviado),
                        _ => return Err(ErrorSistema::OperacionNoValida),
                    }
                 
                }
                else {
                    return Err(ErrorSistema::IdDeOrdenNoValida);
                }
            }
            else {
                return Err(ErrorSistema::IdDeOrdenNoValida);
            }
        }

        #[ink(message)]
        pub fn marcar_orden_como_recibida(&mut self, id_actual:u128)->Result<(), ErrorSistema> {
            let caller = self.env().caller();
            self._marcar_orden_como_recibida(id_actual, caller)
        }

        fn _marcar_orden_como_recibida(&mut self, id_actual:u128, caller:AccountId)->Result<(), ErrorSistema>{
            if let Some(pos) = self.ordenes.iter().position(|x| x.id_orden_compra==id_actual){

                if let Some(orden_acutal) = self.ordenes.get_mut(pos){
                    if orden_acutal.id_comprador != caller {
                        return Err(ErrorSistema::OperacionNoValida)
                    } 
                    match &orden_acutal.estado {
                        EstadoOrdenCompra::Enviado => Ok(orden_acutal.estado = EstadoOrdenCompra::Recibido),
                        _ => return Err(ErrorSistema::OperacionNoValida),
                    }
                 
                }
                else {
                    return Err(ErrorSistema::IdDeOrdenNoValida);
                }
            }
            else {
                return Err(ErrorSistema::IdDeOrdenNoValida);
            }
        }

        #[ink(message)]
        pub fn cancelar_orden(&mut self, id_actual:u128)->Result<(), ErrorSistema> {
            let caller = self.env().caller();
            self._cancelar_orden(id_actual, caller)
        }

        fn _cancelar_orden(&mut self, id_actual:u128, caller:AccountId) -> Result<(), ErrorSistema> {
            if let Some(pos) = self.ordenes.iter().position(|x| x.id_orden_compra==id_actual) {

                if let Some(orden_acutal) = self.ordenes.get_mut(pos) {

                    if let Some(id_anterior) = orden_acutal.solicitud_cancelacion {
                        if id_anterior == caller {
                            return Err(ErrorSistema::CancelacionYaSolicitada);
                        }
                        else {
                            if id_anterior == orden_acutal.id_comprador || id_anterior == orden_acutal.id_vendedor{

                                self.ordenes.get_mut(pos).unwrap().estado = EstadoOrdenCompra::Cancelado;
                                return Ok(())
                            }
                        }
                    }
                    self.ordenes.get_mut(pos).unwrap().solicitud_cancelacion = Some(caller);
                    return Ok(())
                    
                }
                else {
                    return Err(ErrorSistema::IdDeOrdenNoValida);
                }
            }
            else {
                return Err(ErrorSistema::IdDeOrdenNoValida);
            }
        }

        #[ink(message)]
        pub fn get_publicaciones(&self)->Vec<Publicacion>{
            self.publicaciones.clone()
        }

        #[ink(message)]
        pub fn ver_mis_ordenes(&self)->Vec<OrdenCompra>{
            let caller = self.env().caller();
            self._ver_mis_ordenes(caller)
        }

        fn _ver_mis_ordenes(&self, caller:AccountId)->Vec<OrdenCompra>{
            let mut mis_ordenes = Vec::new();
            if let Some(user) = self.usuarios.get(caller){
                for id in user.ordenes {
                    if let Some(orden) = self.ordenes.get(id as usize){
                        mis_ordenes.push(orden.clone())
                    }
                    
                }
            }
            mis_ordenes
        }
    }

    impl Usuario {
        pub fn agregar_rol(&mut self, rol: Rol) -> Result<(), ErrorSistema> { 
            if self.rol == rol {
                return Err(ErrorSistema::RolYaEnUso);
            }
            // Agrega el nuevo rol al usuario.
            self.rol = match (self.rol.clone(), rol.clone()) {
                (Rol::Comprador, Rol::Vendedor) | (Rol::Vendedor, Rol::Comprador) => Rol::Ambos,
                _ => rol,
            };
            Ok(())
        }
    }

    impl Publicacion {
            fn actualizar_stock(&mut self, cant:u32)->Result<(),ErrorSistema>{
                match self.stock.checked_sub(cant){
                    Some(val) => {
                        self.stock = val;
                        Ok(())
                    }
                    None => Err(ErrorSistema::PublicacionesLleno)
                }
            }

            fn tiene_stock_suficiente(&self, cant:u32)->bool{
                self.stock >= cant
            }
        }

    /// Unit tests in Rust are normally defined within such a `#[cfg(test)]`
    /// module and test functions are marked with a `#[test]` attribute.
    /// The below code is technically just normal Rust code.
    #[cfg(test)]
    mod tests {
        /// Imports all the definitions from the outer scope so we can use them here.
        use super::*;


        /// We test that we can register a user.
        /// In this test the user is added successfully.
        #[ink::test]
        fn registrar_usuario_okay() {
            let alice = ink::env::test::default_accounts::<ink::env::DefaultEnvironment>().alice;
            ink::env::test::set_caller::<ink::env::DefaultEnvironment>(alice);

            let mut sistema = Sistema::new();

            assert!(sistema.registrar_usuario(String::from("Alice"), String::from("Surname"), String::from("alice.email"), Rol::Comprador).is_ok());
        }

        /// We test that we cannot register a user that already exists.
        #[ink::test]
        fn registrar_usuario_not_okay() {
            let alice = ink::env::test::default_accounts::<ink::env::DefaultEnvironment>().alice;
            ink::env::test::set_caller::<ink::env::DefaultEnvironment>(alice);

            let mut sistema = Sistema::new();
            sistema.registrar_usuario(String::from("Alice"), String::from("Surname"), String::from("alice.email"), Rol::Comprador);

            assert!(sistema.registrar_usuario(String::from("Alice"), String::from("Surname"), String::from("alice.email"), Rol::Comprador).is_err());
        }

        #[ink::test]
        fn test_existe_usuario() {
            let alice = ink::env::test::default_accounts::<ink::env::DefaultEnvironment>().alice;
            ink::env::test::set_caller::<ink::env::DefaultEnvironment>(alice);

            let mut sistema = Sistema::new();
            sistema.registrar_usuario(String::from("Alice"), String::from("Surname"), String::from("alice.email"), Rol::Comprador);

            assert!(sistema._existe_usuario(alice).is_ok());

            let bob = ink::env::test::default_accounts::<ink::env::DefaultEnvironment>().bob;
            ink::env::test::set_caller::<ink::env::DefaultEnvironment>(bob);
            assert!(sistema._existe_usuario(bob).is_err());
        }

        #[ink::test]
        fn test_es_vendedor() {
            let alice = ink::env::test::default_accounts::<ink::env::DefaultEnvironment>().alice;
            ink::env::test::set_caller::<ink::env::DefaultEnvironment>(alice);

            let mut sistema = Sistema::new();
            sistema.registrar_usuario(String::from("Alice"), String::from("Surname"), String::from("alice.email"), Rol::Vendedor);

            //Pruebo con un usuario (alice) que esté en el sistema y sea vendedor.
            assert!(matches!(sistema.es_vendedor(), Ok(true)));

            let charlie = ink::env::test::default_accounts::<ink::env::DefaultEnvironment>().charlie;
            ink::env::test::set_caller::<ink::env::DefaultEnvironment>(charlie);
            sistema.registrar_usuario(String::from("Charlie"), String::from("Surname"), String::from("charlie.email"), Rol::Comprador);

            //Pruebo con un usuario (charlie) que esté en el sistema pero no sea vendedor.
            assert!(matches!(sistema.es_vendedor(), Ok(false)));


            let bob = ink::env::test::default_accounts::<ink::env::DefaultEnvironment>().bob;
            ink::env::test::set_caller::<ink::env::DefaultEnvironment>(bob);

            //Pruebo con un usuario (bob) que no esté en el sistema.
            assert!(sistema.es_vendedor().is_err());
        }

        #[ink::test]
        fn test_es_comprador() {
            let alice = ink::env::test::default_accounts::<ink::env::DefaultEnvironment>().alice;
            ink::env::test::set_caller::<ink::env::DefaultEnvironment>(alice);

            let mut sistema = Sistema::new();
            sistema.registrar_usuario(String::from("Alice"), String::from("Surname"), String::from("alice.email"), Rol::Comprador);

            //Pruebo con un usuario (alice) que esté en el sistema y sea comprador.
            assert!(matches!(sistema.es_comprador(), Ok(true)));

            let charlie = ink::env::test::default_accounts::<ink::env::DefaultEnvironment>().charlie;
            ink::env::test::set_caller::<ink::env::DefaultEnvironment>(charlie);
            sistema.registrar_usuario(String::from("Charlie"), String::from("Surname"), String::from("charlie.email"), Rol::Vendedor);

            //Pruebo con un usuario (charlie) que esté en el sistema pero no sea vendedor.
            assert!(matches!(sistema.es_comprador(), Ok(false)));


            let bob = ink::env::test::default_accounts::<ink::env::DefaultEnvironment>().bob;
            ink::env::test::set_caller::<ink::env::DefaultEnvironment>(bob);

            //Pruebo con un usuario (bob) que no esté en el sistema.
            assert!(sistema.es_comprador().is_err());
        }

        #[ink::test]
        fn test_agregar_rol() {
            let alice = ink::env::test::default_accounts::<ink::env::DefaultEnvironment>().alice;
            ink::env::test::set_caller::<ink::env::DefaultEnvironment>(alice);

            let mut sistema = Sistema::new();
            //Inicializa alice como comprador.
            sistema.registrar_usuario(String::from("Alice"), String::from("Surname"), String::from("alice.email"), Rol::Comprador);

            //Se agrega el rol de vendedor (pasa a tener ambos).
            assert!(sistema.agregar_rol(Rol::Vendedor).is_ok());
            if let Some(user) = sistema.usuarios.get(&alice) {
                assert!(user.rol == Rol::Ambos);
            }
            //-----------------------------------------------------

            //Inicializa bob como vendedor.
            let bob = ink::env::test::default_accounts::<ink::env::DefaultEnvironment>().bob;
            ink::env::test::set_caller::<ink::env::DefaultEnvironment>(bob);

            let mut sistema = Sistema::new();
            sistema.registrar_usuario(String::from("Bob"), String::from("Surname"), String::from("bob.email"), Rol::Vendedor);

            //Se agrega el rol de vendedor (pasa a tener ambos).
            assert!(sistema.agregar_rol(Rol::Comprador).is_ok());
            if let Some(user) = sistema.usuarios.get(&bob) {
                assert!(user.rol == Rol::Ambos);
            }

            //-----------------------------------------------------

            //Inicializa charlie como vendedor.
            let charlie = ink::env::test::default_accounts::<ink::env::DefaultEnvironment>().charlie;
            ink::env::test::set_caller::<ink::env::DefaultEnvironment>(charlie);

            let mut sistema = Sistema::new();
            sistema.registrar_usuario(String::from("Charlie"), String::from("Surname"), String::from("charlie.email"), Rol::Vendedor);

            //Ya tiene el rol de vendedor. Por lo qe no se puede agregar el rol de vendedor otra vez..
            let error = sistema.agregar_rol(Rol::Vendedor).unwrap_err();
            assert_eq!(error, ErrorSistema::RolYaEnUso);

            //-----------------------------------------------------
            let eve = ink::env::test::default_accounts::<ink::env::DefaultEnvironment>().eve;
            ink::env::test::set_caller::<ink::env::DefaultEnvironment>(eve);

            //Pruebo con un usuario (dave) que no esté en el sistema.
            let error = sistema.agregar_rol(Rol::Vendedor).unwrap_err();
            assert_eq!(error, ErrorSistema::UsuarioNoExiste);
        }

        #[ink::test]
        fn test_publicacion_tiene_stock(){
            let mut sistema = Sistema::new();
            let charlie = ink::env::test::default_accounts::<ink::env::DefaultEnvironment>().charlie;
            ink::env::test::set_caller::<ink::env::DefaultEnvironment>(charlie);
            sistema.registrar_usuario(String::from("Charlie"), String::from("Surname"), String::from("charlie.email"), Rol::Vendedor);

            if let Ok(id) = sistema.nuevo_producto("banana".to_string(), "una banana".to_string(), Categoria::Limpieza){
                assert_eq!(id, 0);
            }

            sistema.crear_publicacion(0, 10, 19);
            assert_eq!(sistema.get_publicaciones().len(), 1);

            assert_eq!(sistema.publicaciones[0].tiene_stock_suficiente(20), false);

            let mut lista_compra = Vec::new();
            lista_compra.push((0,2));


            let alice = ink::env::test::default_accounts::<ink::env::DefaultEnvironment>().alice;
            ink::env::test::set_caller::<ink::env::DefaultEnvironment>(alice);
            sistema.registrar_usuario(String::from("Alice"), String::from("Surname"), String::from("alice.email"), Rol::Ambos);

            if let Err(e) = sistema.generar_orden_compra(lista_compra.clone(), 1) {
                assert_eq!(e, ErrorSistema::DineroInsuficiente);
            }
            
            assert!(sistema.generar_orden_compra(lista_compra, 200).is_ok());

            ink::env::test::set_caller::<ink::env::DefaultEnvironment>(charlie);

            assert!(sistema.marcar_orden_como_enviada(0).is_ok());
            if let Some(orden) = sistema.ordenes.get(0){
                assert_eq!(orden.estado, EstadoOrdenCompra::Enviado);
            }

            assert!(sistema.cancelar_orden(0).is_ok());

            if let Err(e) = sistema.cancelar_orden(0) {
                assert_eq!(e, ErrorSistema::CancelacionYaSolicitada);
            }

            ink::env::test::set_caller::<ink::env::DefaultEnvironment>(alice);

            assert!(sistema.cancelar_orden(0).is_ok());

            if let Some(orden) = sistema.ordenes.get(0) {
                assert_eq!(orden.estado, EstadoOrdenCompra::Cancelado);
            }
            
        }

        #[ink::test]
        fn test_nuevo_producto_error() {
            let mut sistema = Sistema::new();
            let charlie = ink::env::test::default_accounts::<ink::env::DefaultEnvironment>().charlie;
            ink::env::test::set_caller::<ink::env::DefaultEnvironment>(charlie);
            sistema.registrar_usuario(String::from("Charlie"), String::from("Surname"), String::from("charlie.email"), Rol::Comprador);

            let error = sistema.nuevo_producto("Termo".to_string(), "Termo de metal".to_string(), Categoria::Otros).unwrap_err();
            assert_eq!(error, ErrorSistema::UsuarioNoEsVendedor);
        }

        #[ink::test]
        fn test_crear_publicacion_errores() {
            let mut sistema = Sistema::new();
            let charlie = ink::env::test::default_accounts::<ink::env::DefaultEnvironment>().charlie;

            //let error_user_no_existe = sistema.crear_publicacion(0, 1000, 4).unwrap_err();
            //assert_eq!(error_user_no_existe, ErrorSistema::UsuarioNoExiste); //No existe el usuario que llama a la función.

            ink::env::test::set_caller::<ink::env::DefaultEnvironment>(charlie);
            sistema.registrar_usuario(String::from("Charlie"), String::from("Surname"), String::from("charlie.email"), Rol::Comprador);

            let error_user_no_vendedor = sistema.crear_publicacion(0, 1000, 4).unwrap_err();
            assert_eq!(error_user_no_vendedor, ErrorSistema::UsuarioNoEsVendedor); //Ok.

            sistema.agregar_rol(Rol::Vendedor).unwrap(); //Agrego el rol de vendedor a Charlie.
            let error_producto_invalido = sistema.crear_publicacion(0, 1000, 4).unwrap_err();
            assert_eq!(error_producto_invalido, ErrorSistema::ProductoInvalido); //No existe el producto con id 0.

        }

        #[ink::test]
        fn test_generar_orden_compra_error() {
            let mut sistema = Sistema::new();
            let charlie = ink::env::test::default_accounts::<ink::env::DefaultEnvironment>().charlie;
            ink::env::test::set_caller::<ink::env::DefaultEnvironment>(charlie);
            sistema.registrar_usuario(String::from("Charlie"), String::from("Surname"), String::from("charlie.email"), Rol::Ambos);

            //Quiero forzar el error de publicacionNoValida
            let error_publicacion_invalida = sistema.generar_orden_compra(vec![(0, 1)],1).unwrap_err();
            assert_eq!(error_publicacion_invalida, ErrorSistema::PublicacionNoValida); //Ok

            //Quiero forzar el error de NoPuedeComprarPublicacionPropia
            sistema.nuevo_producto("Termo".to_string(), "Termo de metal".to_string(), Categoria::Otros);
            sistema.crear_publicacion(0, 1000, 4);

            let error_no_puede_comprar_publicacion_propia = sistema.generar_orden_compra(vec![(0, 1)],4000).unwrap_err();
            assert_eq!(error_no_puede_comprar_publicacion_propia, ErrorSistema::NoPuedeComprarPublicacionPropia); //Ok.
        }

        #[ink::test]
        fn test_agregar_orden_usuario() {
            let mut sistema = Sistema::new();

            let error_usuario_no_existe = sistema.agregar_orden_usuario(AccountId::from([0x1; 32]), 1).unwrap_err();
            assert_eq!(error_usuario_no_existe, ErrorSistema::UsuarioNoExiste); //No existe el usuario que llama a la función.
        }

        #[ink::test]
        fn test_validar_orden_errores() {
            let mut sistema = Sistema::new();
            let charlie = ink::env::test::default_accounts::<ink::env::DefaultEnvironment>().charlie;
            ink::env::test::set_caller::<ink::env::DefaultEnvironment>(charlie);
            sistema.registrar_usuario(String::from("Charlie"), String::from("Surname"), String::from("charlie.email"), Rol::Ambos);

            sistema.nuevo_producto("Termo".to_string(), "Termo de metal".to_string(), Categoria::Otros);
            sistema.crear_publicacion(0, 1000, 4); //La publicación la crea Charlie.

            //Quiero forzar el error de PublicacionRepetida.
            let error_publicacion_repetida = sistema.validar_orden(vec![(0, 1), (0, 2)], charlie).unwrap_err(); 
            assert_eq!(error_publicacion_repetida, ErrorSistema::PublicacionRepetida); 

            //Quiero forzar el error de NoPuedeComprarCero.
            let error_no_puede_comprar_cero = sistema.validar_orden(vec![(0, 0)], charlie).unwrap_err();
            assert_eq!(error_no_puede_comprar_cero, ErrorSistema::NoPuedeComprarCero); //Ok.


            //Quiero forzar el error de VendedorDistinto.
            let alice = ink::env::test::default_accounts::<ink::env::DefaultEnvironment>().alice;
            ink::env::test::set_caller::<ink::env::DefaultEnvironment>(charlie);
            sistema.registrar_usuario(String::from("Alice"), String::from("Surname"), String::from("alice.email"), Rol::Ambos);

            let error_vendedor_distinto = sistema.validar_orden(vec![(0, 1)], alice).unwrap_err();
            assert_eq!(error_vendedor_distinto, ErrorSistema::VendedorDistinto); //Ok.

            //Quiero forzar el error de StockInsuficiente.
            //Vuelvo a que el caller sea charlie.
            ink::env::test::set_caller::<ink::env::DefaultEnvironment>(charlie);
            let error_stock_insuficiente = sistema.validar_orden(vec![(0, 5)], charlie).unwrap_err();
            assert_eq!(error_stock_insuficiente, ErrorSistema::StockInsuficiente); //Ok.

            //Quiero forzar el error de PublicacionNoValida.
            let error_publicacion_invalida = sistema.validar_orden(vec![(1, 1)], charlie).unwrap_err();
            assert_eq! (error_publicacion_invalida, ErrorSistema::PublicacionNoValida); //Ok.
        }

        #[ink::test]
        fn test_marcar_orden_como_enviada_errores() {
            let mut sistema = Sistema::new();
            let charlie = ink::env::test::default_accounts::<ink::env::DefaultEnvironment>().charlie;
            ink::env::test::set_caller::<ink::env::DefaultEnvironment>(charlie);
            sistema.registrar_usuario(String::from("Charlie"), String::from("Surname"), String::from("charlie.email"), Rol::Ambos);

            sistema.nuevo_producto("Termo".to_string(), "Termo de metal".to_string(), Categoria::Otros);
            sistema.crear_publicacion(0, 1000, 4); //La publicación la crea Charlie.

            //Quiero forzar el error de IdDeOrdenNoValida.
            let error_id_invalido = sistema.marcar_orden_como_enviada(0).unwrap_err();
            assert_eq!(error_id_invalido, ErrorSistema::IdDeOrdenNoValida); //No existe la orden con id 0.

            //Creo una orden de compra para que exista una orden con id 0.
            let alice = ink::env::test::default_accounts::<ink::env::DefaultEnvironment>().alice;
            ink::env::test::set_caller::<ink::env::DefaultEnvironment>(alice);
            sistema.registrar_usuario(String::from("Alice"), String::from("Surname"), String::from("alice.email"), Rol::Ambos);
            let lista_compra = vec![(0, 1)];
            assert!(sistema.generar_orden_compra(lista_compra,4000).is_ok());

            //Quiero forzar el error de OperacionNoValida.
            let error_operacion_no_valida = sistema.marcar_orden_como_enviada(0).unwrap_err();
            assert_eq!(error_operacion_no_valida, ErrorSistema::OperacionNoValida); //El caller no es el vendedor de la orden.

            //Quiero forzar el error de OperacionNoValida porque la orden ya fue enviada.
            ink::env::test::set_caller::<ink::env::DefaultEnvironment>(charlie);
            assert!(sistema.marcar_orden_como_enviada(0).is_ok()); //Primero lo marco como enviada.
            let error_operacion_no_valida = sistema.marcar_orden_como_enviada(0).unwrap_err();
            assert_eq!(error_operacion_no_valida, ErrorSistema::OperacionNoValida); //La orden ya fue enviada.

        }

        #[ink::test]
        fn test_marcar_orden_como_recibida() {
            let mut sistema = Sistema::new();
            let charlie = ink::env::test::default_accounts::<ink::env::DefaultEnvironment>().charlie;
            ink::env::test::set_caller::<ink::env::DefaultEnvironment>(charlie);
            sistema.registrar_usuario(String::from("Charlie"), String::from("Surname"), String::from("charlie.email"), Rol::Ambos);

            sistema.nuevo_producto("Termo".to_string(), "Termo de metal".to_string(), Categoria::Otros);
            sistema.crear_publicacion(0, 1000, 4); //La publicación la crea Charlie.

            //Creo una orden de compra para que exista una orden con id 0.
            let alice = ink::env::test::default_accounts::<ink::env::DefaultEnvironment>().alice;
            ink::env::test::set_caller::<ink::env::DefaultEnvironment>(alice);
            sistema.registrar_usuario(String::from("Alice"), String::from("Surname"), String::from("alice.email"), Rol::Ambos);
            let lista_compra = vec![(0, 1)];
            assert!(sistema.generar_orden_compra(lista_compra,4000).is_ok());


            //Quiero marcar la orden como recibida.
            ink::env::test::set_caller::<ink::env::DefaultEnvironment>(charlie);
            sistema.marcar_orden_como_enviada(0); //primero lo marco como enviada

            ink::env::test::set_caller::<ink::env::DefaultEnvironment>(alice);
            assert_eq!(sistema.marcar_orden_como_recibida(0), Ok(()));
        }

        #[ink::test]
        fn test_marcar_orden_como_recibida_errores() {
            let mut sistema = Sistema::new();
            let charlie = ink::env::test::default_accounts::<ink::env::DefaultEnvironment>().charlie;
            ink::env::test::set_caller::<ink::env::DefaultEnvironment>(charlie);
            sistema.registrar_usuario(String::from("Charlie"), String::from("Surname"), String::from("charlie.email"), Rol::Ambos);

            sistema.nuevo_producto("Termo".to_string(), "Termo de metal".to_string(), Categoria::Otros);
            sistema.crear_publicacion(0, 1000, 4); //La publicación la crea Charlie.

            //Quiero forzar el error de IdDeOrdenNoValida.
            let error_id_invalido = sistema.marcar_orden_como_enviada(0).unwrap_err();
            assert_eq!(error_id_invalido, ErrorSistema::IdDeOrdenNoValida); //No existe la orden con id 0.

            //Creo una orden de compra para que exista una orden con id 0.
            let alice = ink::env::test::default_accounts::<ink::env::DefaultEnvironment>().alice;
            ink::env::test::set_caller::<ink::env::DefaultEnvironment>(alice);
            sistema.registrar_usuario(String::from("Alice"), String::from("Surname"), String::from("alice.email"), Rol::Ambos);
            let lista_compra = vec![(0, 1)];
            assert!(sistema.generar_orden_compra(lista_compra,4000).is_ok());

            //Quiero forzar el error de OperacionNoValida.
            let error_operacion_no_valida = sistema.marcar_orden_como_recibida(0).unwrap_err();
            assert_eq!(error_operacion_no_valida, ErrorSistema::OperacionNoValida); //El caller no es el vendedor de la orden.

            //Quiero forzar el error de OperacionNoValida porque la orden ya fue recibida.
            ink::env::test::set_caller::<ink::env::DefaultEnvironment>(charlie);
            sistema.marcar_orden_como_enviada(0); //Primero lo marco como enviada.
            ink::env::test::set_caller::<ink::env::DefaultEnvironment>(alice);
            assert!(sistema.marcar_orden_como_recibida(0).is_ok()); //Primero lo marco como recibida.
            let error_operacion_no_valida = sistema.marcar_orden_como_recibida(0).unwrap_err();
            assert_eq!(error_operacion_no_valida, ErrorSistema::OperacionNoValida); //La orden ya fue recibida.
            

        }
        
        #[ink::test]
        fn test_cancelar_orden_errores() {
            let mut sistema = Sistema::new();
            let charlie = ink::env::test::default_accounts::<ink::env::DefaultEnvironment>().charlie;
            ink::env::test::set_caller::<ink::env::DefaultEnvironment>(charlie);
            sistema.registrar_usuario(String::from("Charlie"), String::from("Surname"), String::from("charlie.email"), Rol::Ambos);

            sistema.nuevo_producto("Termo".to_string(), "Termo de metal".to_string(), Categoria::Otros);
            sistema.crear_publicacion(0, 1000, 4); //La publicación la crea Charlie.

            //Quiero forzar el error de IdDeOrdenNoValida.
            let error_id_invalido = sistema.cancelar_orden(0).unwrap_err();
            assert_eq!(error_id_invalido, ErrorSistema::IdDeOrdenNoValida); //No existe la orden con id 0.     
        }

        #[ink::test]
        fn test_ver_mis_ordenes() {
            let mut sistema = Sistema::new();
            let charlie = ink::env::test::default_accounts::<ink::env::DefaultEnvironment>().charlie;
            ink::env::test::set_caller::<ink::env::DefaultEnvironment>(charlie);
            sistema.registrar_usuario(String::from("Charlie"), String::from("Surname"), String::from("charlie.email"), Rol::Ambos);

            sistema.nuevo_producto("Termo".to_string(), "Termo de metal".to_string(), Categoria::Otros);
            sistema.crear_publicacion(0, 1000, 4); //La publicación la crea Charlie.

            let alice = ink::env::test::default_accounts::<ink::env::DefaultEnvironment>().alice;
            ink::env::test::set_caller::<ink::env::DefaultEnvironment>(alice);
            sistema.registrar_usuario(String::from("Alice"), String::from("Surname"), String::from("alice.email"), Rol::Ambos);
            let lista_compra = vec![(0, 1)];
            assert!(sistema.generar_orden_compra(lista_compra,4000).is_ok());

            //Verifico que la orden de compra se haya agregado a las órdenes del usuario Alice.
            let mis_ordenes = sistema.ver_mis_ordenes();
            assert_eq!(mis_ordenes.len(), 1);
        }
        
    
        #[ink::test]
        fn test_calculo_precio(){
            let mut sistema = Sistema::new();
            let charlie = ink::env::test::default_accounts::<ink::env::DefaultEnvironment>().charlie;
            ink::env::test::set_caller::<ink::env::DefaultEnvironment>(charlie);
            sistema.registrar_usuario(String::from("Charlie"), String::from("Surname"), String::from("charlie.email"), Rol::Vendedor);
            sistema.nuevo_producto("Cif".to_string(), "Cif".to_string(), Categoria::Limpieza);
            sistema.nuevo_producto("Remera".to_string(), "Remera".to_string(), Categoria::Ropa);
            sistema.crear_publicacion(0, 10, 19);
            sistema.crear_publicacion(1, 20, 5);

            let alice = ink::env::test::default_accounts::<ink::env::DefaultEnvironment>().alice;
            ink::env::test::set_caller::<ink::env::DefaultEnvironment>(alice);
            sistema.registrar_usuario(String::from("Alice"), String::from("Surname"), String::from("alice.email"), Rol::Ambos);

            let mut lista_compra = Vec::new();
            lista_compra.push((0,2));
            lista_compra.push((1,3));


            if let Err(e) = sistema.generar_orden_compra(lista_compra.clone(), 70){
                assert_eq!(e, ErrorSistema::DineroInsuficiente);
            }

            if let Ok(ord) = sistema.generar_orden_compra(lista_compra, 200){
                assert_eq!(ord.monto, 80);
            }


        }
    }


    /// This is how you'd write end-to-end (E2E) or integration tests for ink! contracts.
    ///
    /// When running these you need to make sure that you:
    /// - Compile the tests with the `e2e-tests` feature flag enabled (`--features e2e-tests`)
    /// - Are running a Substrate node which contains `pallet-contracts` in the background
    #[cfg(all(test, feature = "e2e-tests"))]
    mod e2e_tests {
        /// Imports all the definitions from the outer scope so we can use them here.
        use super::*;

        /// A helper function used for calling contract messages.
        use ink_e2e::ContractsBackend;

        /// The End-to-End test `Result` type.
        type E2EResult<T> = std::result::Result<T, Box<dyn std::error::Error>>;

        /// We test that we can upload and instantiate the contract using its default constructor.
        #[ink_e2e::test]
        async fn default_works(mut client: ink_e2e::Client<C, E>) -> E2EResult<()> {
            // Given
            let mut constructor = UsuariosRef::default();

            // When
            let contract = client
                .instantiate("usuarios", &ink_e2e::alice(), &mut constructor)
                .submit()
                .await
                .expect("instantiate failed");
            let call_builder = contract.call_builder::<Usuarios>();

            // Then
            let get = call_builder.get();
            let get_result = client.call(&ink_e2e::alice(), &get).dry_run().await?;
            assert!(matches!(get_result.return_value(), false));

            Ok(())
        }

        /// We test that we can read and write a value from the on-chain contract.
        #[ink_e2e::test]
        async fn it_works(mut client: ink_e2e::Client<C, E>) -> E2EResult<()> {
            // Given
            let mut constructor = UsuariosRef::new(false);
            let contract = client
                .instantiate("usuarios", &ink_e2e::bob(), &mut constructor)
                .submit()
                .await
                .expect("instantiate failed");
            let mut call_builder = contract.call_builder::<Usuarios>();

            let get = call_builder.get();
            let get_result = client.call(&ink_e2e::bob(), &get).dry_run().await?;
            assert!(matches!(get_result.return_value(), false));

            // When
            let flip = call_builder.flip();
            let _flip_result = client
                .call(&ink_e2e::bob(), &flip)
                .submit()
                .await
                .expect("flip failed");

            // Then
            let get = call_builder.get();
            let get_result = client.call(&ink_e2e::bob(), &get).dry_run().await?;
            assert!(matches!(get_result.return_value(), true));

            Ok(())
        }
    }
}<|MERGE_RESOLUTION|>--- conflicted
+++ resolved
@@ -384,10 +384,7 @@
             
             self.es_vendedor()?;
 
-<<<<<<< HEAD
-=======
             // Verifico que por lo menos exista una compra
->>>>>>> 811f58ed
 
             // Busco el id del vendedor
             let vendedor_actual:AccountId;
@@ -420,16 +417,7 @@
 
             // Creo la orden
 
-<<<<<<< HEAD
-            let orden = OrdenCompra{id_comprador:caller, lista_productos:lista_compra, id_orden_compra:id_orden, estado:EstadoOrdenCompra::Pendiente, id_vendedor:vendedor_actual, solicitud_cancelacion:None, monto:monto_total};
-
-
-            // Por ahora solo estoy agregando la orden a el vector global de ordenes, no se si cada usuario deberia tener su propio vec de ordenes.
-            // si los tuviera, como funciona? Por la orden es una sola entonces solo deberiamos guardar la referencia?
-
-=======
             let orden = OrdenCompra{id_comprador:caller, lista_productos:lista_compra, id_orden_compra:id_orden, estado:EstadoOrdenCompra::Pendiente, id_vendedor:vendedor_actual, solicitud_cancelacion:None};
->>>>>>> 811f58ed
             
             // Agrego la orden al vector de ordenes
             self.ordenes.push(orden.clone());
