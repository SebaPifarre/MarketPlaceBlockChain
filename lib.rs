--- conflicted
+++ resolved
@@ -909,7 +909,219 @@
             }
             
         }
-<<<<<<< HEAD
+
+        #[ink::test]
+        fn test_nuevo_producto_error() {
+            let mut sistema = Sistema::new();
+            let charlie = ink::env::test::default_accounts::<ink::env::DefaultEnvironment>().charlie;
+            ink::env::test::set_caller::<ink::env::DefaultEnvironment>(charlie);
+            sistema.registrar_usuario(String::from("Charlie"), String::from("Surname"), String::from("charlie.email"), Rol::Comprador);
+
+            let error = sistema.nuevo_producto("Termo".to_string(), "Termo de metal".to_string(), Categoria::Otros).unwrap_err();
+            assert_eq!(error, ErrorSistema::UsuarioNoEsVendedor);
+        }
+
+        #[ink::test]
+        fn test_crear_publicacion_errores() {
+            let mut sistema = Sistema::new();
+            let charlie = ink::env::test::default_accounts::<ink::env::DefaultEnvironment>().charlie;
+
+            //let error_user_no_existe = sistema.crear_publicacion(0, 1000, 4).unwrap_err();
+            //assert_eq!(error_user_no_existe, ErrorSistema::UsuarioNoExiste); //No existe el usuario que llama a la función.
+
+            ink::env::test::set_caller::<ink::env::DefaultEnvironment>(charlie);
+            sistema.registrar_usuario(String::from("Charlie"), String::from("Surname"), String::from("charlie.email"), Rol::Comprador);
+
+            let error_user_no_vendedor = sistema.crear_publicacion(0, 1000, 4).unwrap_err();
+            assert_eq!(error_user_no_vendedor, ErrorSistema::UsuarioNoEsVendedor); //Ok.
+
+            sistema.agregar_rol(Rol::Vendedor).unwrap(); //Agrego el rol de vendedor a Charlie.
+            let error_producto_invalido = sistema.crear_publicacion(0, 1000, 4).unwrap_err();
+            assert_eq!(error_producto_invalido, ErrorSistema::ProductoInvalido); //No existe el producto con id 0.
+
+        }
+
+        #[ink::test]
+        fn test_generar_orden_compra_error() {
+            let mut sistema = Sistema::new();
+            let charlie = ink::env::test::default_accounts::<ink::env::DefaultEnvironment>().charlie;
+            ink::env::test::set_caller::<ink::env::DefaultEnvironment>(charlie);
+            sistema.registrar_usuario(String::from("Charlie"), String::from("Surname"), String::from("charlie.email"), Rol::Ambos);
+
+            //Quiero forzar el error de publicacionNoValida
+            let error_publicacion_invalida = sistema.generar_orden_compra(vec![(0, 1)]).unwrap_err();
+            assert_eq!(error_publicacion_invalida, ErrorSistema::PublicacionNoValida); //Ok
+
+            //Quiero forzar el error de NoPuedeComprarPublicacionPropia
+            sistema.nuevo_producto("Termo".to_string(), "Termo de metal".to_string(), Categoria::Otros);
+            sistema.crear_publicacion(0, 1000, 4);
+
+            let error_no_puede_comprar_publicacion_propia = sistema.generar_orden_compra(vec![(0, 1)]).unwrap_err();
+            assert_eq!(error_no_puede_comprar_publicacion_propia, ErrorSistema::NoPuedeComprarPublicacionPropia); //Ok.
+        }
+
+        #[ink::test]
+        fn test_agregar_orden_usuario() {
+            let mut sistema = Sistema::new();
+
+            let error_usuario_no_existe = sistema.agregar_orden_usuario(AccountId::from([0x1; 32]), 1).unwrap_err();
+            assert_eq!(error_usuario_no_existe, ErrorSistema::UsuarioNoExiste); //No existe el usuario que llama a la función.
+        }
+
+        #[ink::test]
+        fn test_validar_orden_errores() {
+            let mut sistema = Sistema::new();
+            let charlie = ink::env::test::default_accounts::<ink::env::DefaultEnvironment>().charlie;
+            ink::env::test::set_caller::<ink::env::DefaultEnvironment>(charlie);
+            sistema.registrar_usuario(String::from("Charlie"), String::from("Surname"), String::from("charlie.email"), Rol::Ambos);
+
+            sistema.nuevo_producto("Termo".to_string(), "Termo de metal".to_string(), Categoria::Otros);
+            sistema.crear_publicacion(0, 1000, 4); //La publicación la crea Charlie.
+
+            //Quiero forzar el error de PublicacionRepetida.
+            let error_publicacion_repetida = sistema.validar_orden(vec![(0, 1), (0, 2)], charlie).unwrap_err(); 
+            assert_eq!(error_publicacion_repetida, ErrorSistema::PublicacionRepetida); 
+
+            //Quiero forzar el error de NoPuedeComprarCero.
+            let error_no_puede_comprar_cero = sistema.validar_orden(vec![(0, 0)], charlie).unwrap_err();
+            assert_eq!(error_no_puede_comprar_cero, ErrorSistema::NoPuedeComprarCero); //Ok.
+
+
+            //Quiero forzar el error de VendedorDistinto.
+            let alice = ink::env::test::default_accounts::<ink::env::DefaultEnvironment>().alice;
+            ink::env::test::set_caller::<ink::env::DefaultEnvironment>(charlie);
+            sistema.registrar_usuario(String::from("Alice"), String::from("Surname"), String::from("alice.email"), Rol::Ambos);
+
+            let error_vendedor_distinto = sistema.validar_orden(vec![(0, 1)], alice).unwrap_err();
+            assert_eq!(error_vendedor_distinto, ErrorSistema::VendedorDistinto); //Ok.
+
+            //Quiero forzar el error de StockInsuficiente.
+            //Vuelvo a que el caller sea charlie.
+            ink::env::test::set_caller::<ink::env::DefaultEnvironment>(charlie);
+            let error_stock_insuficiente = sistema.validar_orden(vec![(0, 5)], charlie).unwrap_err();
+            assert_eq!(error_stock_insuficiente, ErrorSistema::StockInsuficiente); //Ok.
+
+            //Quiero forzar el error de PublicacionNoValida.
+            let error_publicacion_invalida = sistema.validar_orden(vec![(1, 1)], charlie).unwrap_err();
+            assert_eq! (error_publicacion_invalida, ErrorSistema::PublicacionNoValida); //Ok.
+        }
+
+        #[ink::test]
+        fn test_marcar_orden_como_enviada_errores() {
+            let mut sistema = Sistema::new();
+            let charlie = ink::env::test::default_accounts::<ink::env::DefaultEnvironment>().charlie;
+            ink::env::test::set_caller::<ink::env::DefaultEnvironment>(charlie);
+            sistema.registrar_usuario(String::from("Charlie"), String::from("Surname"), String::from("charlie.email"), Rol::Ambos);
+
+            sistema.nuevo_producto("Termo".to_string(), "Termo de metal".to_string(), Categoria::Otros);
+            sistema.crear_publicacion(0, 1000, 4); //La publicación la crea Charlie.
+
+            //Quiero forzar el error de IdDeOrdenNoValida.
+            let error_id_invalido = sistema.marcar_orden_como_enviada(0).unwrap_err();
+            assert_eq!(error_id_invalido, ErrorSistema::IdDeOrdenNoValida); //No existe la orden con id 0.
+
+            //Creo una orden de compra para que exista una orden con id 0.
+            let alice = ink::env::test::default_accounts::<ink::env::DefaultEnvironment>().alice;
+            ink::env::test::set_caller::<ink::env::DefaultEnvironment>(alice);
+            sistema.registrar_usuario(String::from("Alice"), String::from("Surname"), String::from("alice.email"), Rol::Ambos);
+            let lista_compra = vec![(0, 1)];
+            assert!(sistema.generar_orden_compra(lista_compra).is_ok());
+
+            //Quiero forzar el error de OperacionNoValida.
+            let error_operacion_no_valida = sistema.marcar_orden_como_enviada(0).unwrap_err();
+            assert_eq!(error_operacion_no_valida, ErrorSistema::OperacionNoValida); //El caller no es el vendedor de la orden.
+
+        }
+
+        #[ink::test]
+        fn test_marcar_orden_como_recibida() {
+            let mut sistema = Sistema::new();
+            let charlie = ink::env::test::default_accounts::<ink::env::DefaultEnvironment>().charlie;
+            ink::env::test::set_caller::<ink::env::DefaultEnvironment>(charlie);
+            sistema.registrar_usuario(String::from("Charlie"), String::from("Surname"), String::from("charlie.email"), Rol::Ambos);
+
+            sistema.nuevo_producto("Termo".to_string(), "Termo de metal".to_string(), Categoria::Otros);
+            sistema.crear_publicacion(0, 1000, 4); //La publicación la crea Charlie.
+
+            //Creo una orden de compra para que exista una orden con id 0.
+            let alice = ink::env::test::default_accounts::<ink::env::DefaultEnvironment>().alice;
+            ink::env::test::set_caller::<ink::env::DefaultEnvironment>(alice);
+            sistema.registrar_usuario(String::from("Alice"), String::from("Surname"), String::from("alice.email"), Rol::Ambos);
+            let lista_compra = vec![(0, 1)];
+            assert!(sistema.generar_orden_compra(lista_compra).is_ok());
+
+
+            //Quiero marcar la orden como recibida.
+            ink::env::test::set_caller::<ink::env::DefaultEnvironment>(charlie);
+            sistema.marcar_orden_como_enviada(0); //primero lo marco como enviada
+
+            ink::env::test::set_caller::<ink::env::DefaultEnvironment>(alice);
+            assert_eq!(sistema.marcar_orden_como_recibida(0), Ok(()));
+        }
+
+        #[ink::test]
+        fn test_marcar_orden_como_recibida_errores() {
+            let mut sistema = Sistema::new();
+            let charlie = ink::env::test::default_accounts::<ink::env::DefaultEnvironment>().charlie;
+            ink::env::test::set_caller::<ink::env::DefaultEnvironment>(charlie);
+            sistema.registrar_usuario(String::from("Charlie"), String::from("Surname"), String::from("charlie.email"), Rol::Ambos);
+
+            sistema.nuevo_producto("Termo".to_string(), "Termo de metal".to_string(), Categoria::Otros);
+            sistema.crear_publicacion(0, 1000, 4); //La publicación la crea Charlie.
+
+            //Quiero forzar el error de IdDeOrdenNoValida.
+            let error_id_invalido = sistema.marcar_orden_como_enviada(0).unwrap_err();
+            assert_eq!(error_id_invalido, ErrorSistema::IdDeOrdenNoValida); //No existe la orden con id 0.
+
+            //Creo una orden de compra para que exista una orden con id 0.
+            let alice = ink::env::test::default_accounts::<ink::env::DefaultEnvironment>().alice;
+            ink::env::test::set_caller::<ink::env::DefaultEnvironment>(alice);
+            sistema.registrar_usuario(String::from("Alice"), String::from("Surname"), String::from("alice.email"), Rol::Ambos);
+            let lista_compra = vec![(0, 1)];
+            assert!(sistema.generar_orden_compra(lista_compra).is_ok());
+
+            //Quiero forzar el error de OperacionNoValida.
+            let error_operacion_no_valida = sistema.marcar_orden_como_recibida(0).unwrap_err();
+            assert_eq!(error_operacion_no_valida, ErrorSistema::OperacionNoValida); //El caller no es el vendedor de la orden.
+
+        }
+        
+        #[ink::test]
+        fn test_cancelar_orden_errores() {
+            let mut sistema = Sistema::new();
+            let charlie = ink::env::test::default_accounts::<ink::env::DefaultEnvironment>().charlie;
+            ink::env::test::set_caller::<ink::env::DefaultEnvironment>(charlie);
+            sistema.registrar_usuario(String::from("Charlie"), String::from("Surname"), String::from("charlie.email"), Rol::Ambos);
+
+            sistema.nuevo_producto("Termo".to_string(), "Termo de metal".to_string(), Categoria::Otros);
+            sistema.crear_publicacion(0, 1000, 4); //La publicación la crea Charlie.
+
+            //Quiero forzar el error de IdDeOrdenNoValida.
+            let error_id_invalido = sistema.cancelar_orden(0).unwrap_err();
+            assert_eq!(error_id_invalido, ErrorSistema::IdDeOrdenNoValida); //No existe la orden con id 0.     
+        }
+
+        #[ink::test]
+        fn test_ver_mis_ordenes() {
+            let mut sistema = Sistema::new();
+            let charlie = ink::env::test::default_accounts::<ink::env::DefaultEnvironment>().charlie;
+            ink::env::test::set_caller::<ink::env::DefaultEnvironment>(charlie);
+            sistema.registrar_usuario(String::from("Charlie"), String::from("Surname"), String::from("charlie.email"), Rol::Ambos);
+
+            sistema.nuevo_producto("Termo".to_string(), "Termo de metal".to_string(), Categoria::Otros);
+            sistema.crear_publicacion(0, 1000, 4); //La publicación la crea Charlie.
+
+            let alice = ink::env::test::default_accounts::<ink::env::DefaultEnvironment>().alice;
+            ink::env::test::set_caller::<ink::env::DefaultEnvironment>(alice);
+            sistema.registrar_usuario(String::from("Alice"), String::from("Surname"), String::from("alice.email"), Rol::Ambos);
+            let lista_compra = vec![(0, 1)];
+            assert!(sistema.generar_orden_compra(lista_compra).is_ok());
+
+            //Verifico que la orden de compra se haya agregado a las órdenes del usuario Alice.
+            let mis_ordenes = sistema.ver_mis_ordenes();
+            assert_eq!(mis_ordenes.len(), 1);
+        }
+        
     
         #[ink::test]
         fn test_calculo_precio(){
@@ -941,221 +1153,6 @@
 
 
         }
-=======
-
-        #[ink::test]
-        fn test_nuevo_producto_error() {
-            let mut sistema = Sistema::new();
-            let charlie = ink::env::test::default_accounts::<ink::env::DefaultEnvironment>().charlie;
-            ink::env::test::set_caller::<ink::env::DefaultEnvironment>(charlie);
-            sistema.registrar_usuario(String::from("Charlie"), String::from("Surname"), String::from("charlie.email"), Rol::Comprador);
-
-            let error = sistema.nuevo_producto("Termo".to_string(), "Termo de metal".to_string(), Categoria::Otros).unwrap_err();
-            assert_eq!(error, ErrorSistema::UsuarioNoEsVendedor);
-        }
-
-        #[ink::test]
-        fn test_crear_publicacion_errores() {
-            let mut sistema = Sistema::new();
-            let charlie = ink::env::test::default_accounts::<ink::env::DefaultEnvironment>().charlie;
-
-            //let error_user_no_existe = sistema.crear_publicacion(0, 1000, 4).unwrap_err();
-            //assert_eq!(error_user_no_existe, ErrorSistema::UsuarioNoExiste); //No existe el usuario que llama a la función.
-
-            ink::env::test::set_caller::<ink::env::DefaultEnvironment>(charlie);
-            sistema.registrar_usuario(String::from("Charlie"), String::from("Surname"), String::from("charlie.email"), Rol::Comprador);
-
-            let error_user_no_vendedor = sistema.crear_publicacion(0, 1000, 4).unwrap_err();
-            assert_eq!(error_user_no_vendedor, ErrorSistema::UsuarioNoEsVendedor); //Ok.
-
-            sistema.agregar_rol(Rol::Vendedor).unwrap(); //Agrego el rol de vendedor a Charlie.
-            let error_producto_invalido = sistema.crear_publicacion(0, 1000, 4).unwrap_err();
-            assert_eq!(error_producto_invalido, ErrorSistema::ProductoInvalido); //No existe el producto con id 0.
-
-        }
-
-        #[ink::test]
-        fn test_generar_orden_compra_error() {
-            let mut sistema = Sistema::new();
-            let charlie = ink::env::test::default_accounts::<ink::env::DefaultEnvironment>().charlie;
-            ink::env::test::set_caller::<ink::env::DefaultEnvironment>(charlie);
-            sistema.registrar_usuario(String::from("Charlie"), String::from("Surname"), String::from("charlie.email"), Rol::Ambos);
-
-            //Quiero forzar el error de publicacionNoValida
-            let error_publicacion_invalida = sistema.generar_orden_compra(vec![(0, 1)]).unwrap_err();
-            assert_eq!(error_publicacion_invalida, ErrorSistema::PublicacionNoValida); //Ok
-
-            //Quiero forzar el error de NoPuedeComprarPublicacionPropia
-            sistema.nuevo_producto("Termo".to_string(), "Termo de metal".to_string(), Categoria::Otros);
-            sistema.crear_publicacion(0, 1000, 4);
-
-            let error_no_puede_comprar_publicacion_propia = sistema.generar_orden_compra(vec![(0, 1)]).unwrap_err();
-            assert_eq!(error_no_puede_comprar_publicacion_propia, ErrorSistema::NoPuedeComprarPublicacionPropia); //Ok.
-        }
-
-        #[ink::test]
-        fn test_agregar_orden_usuario() {
-            let mut sistema = Sistema::new();
-
-            let error_usuario_no_existe = sistema.agregar_orden_usuario(AccountId::from([0x1; 32]), 1).unwrap_err();
-            assert_eq!(error_usuario_no_existe, ErrorSistema::UsuarioNoExiste); //No existe el usuario que llama a la función.
-        }
-
-        #[ink::test]
-        fn test_validar_orden_errores() {
-            let mut sistema = Sistema::new();
-            let charlie = ink::env::test::default_accounts::<ink::env::DefaultEnvironment>().charlie;
-            ink::env::test::set_caller::<ink::env::DefaultEnvironment>(charlie);
-            sistema.registrar_usuario(String::from("Charlie"), String::from("Surname"), String::from("charlie.email"), Rol::Ambos);
-
-            sistema.nuevo_producto("Termo".to_string(), "Termo de metal".to_string(), Categoria::Otros);
-            sistema.crear_publicacion(0, 1000, 4); //La publicación la crea Charlie.
-
-            //Quiero forzar el error de PublicacionRepetida.
-            let error_publicacion_repetida = sistema.validar_orden(vec![(0, 1), (0, 2)], charlie).unwrap_err(); 
-            assert_eq!(error_publicacion_repetida, ErrorSistema::PublicacionRepetida); 
-
-            //Quiero forzar el error de NoPuedeComprarCero.
-            let error_no_puede_comprar_cero = sistema.validar_orden(vec![(0, 0)], charlie).unwrap_err();
-            assert_eq!(error_no_puede_comprar_cero, ErrorSistema::NoPuedeComprarCero); //Ok.
-
-
-            //Quiero forzar el error de VendedorDistinto.
-            let alice = ink::env::test::default_accounts::<ink::env::DefaultEnvironment>().alice;
-            ink::env::test::set_caller::<ink::env::DefaultEnvironment>(charlie);
-            sistema.registrar_usuario(String::from("Alice"), String::from("Surname"), String::from("alice.email"), Rol::Ambos);
-
-            let error_vendedor_distinto = sistema.validar_orden(vec![(0, 1)], alice).unwrap_err();
-            assert_eq!(error_vendedor_distinto, ErrorSistema::VendedorDistinto); //Ok.
-
-            //Quiero forzar el error de StockInsuficiente.
-            //Vuelvo a que el caller sea charlie.
-            ink::env::test::set_caller::<ink::env::DefaultEnvironment>(charlie);
-            let error_stock_insuficiente = sistema.validar_orden(vec![(0, 5)], charlie).unwrap_err();
-            assert_eq!(error_stock_insuficiente, ErrorSistema::StockInsuficiente); //Ok.
-
-            //Quiero forzar el error de PublicacionNoValida.
-            let error_publicacion_invalida = sistema.validar_orden(vec![(1, 1)], charlie).unwrap_err();
-            assert_eq! (error_publicacion_invalida, ErrorSistema::PublicacionNoValida); //Ok.
-        }
-
-        #[ink::test]
-        fn test_marcar_orden_como_enviada_errores() {
-            let mut sistema = Sistema::new();
-            let charlie = ink::env::test::default_accounts::<ink::env::DefaultEnvironment>().charlie;
-            ink::env::test::set_caller::<ink::env::DefaultEnvironment>(charlie);
-            sistema.registrar_usuario(String::from("Charlie"), String::from("Surname"), String::from("charlie.email"), Rol::Ambos);
-
-            sistema.nuevo_producto("Termo".to_string(), "Termo de metal".to_string(), Categoria::Otros);
-            sistema.crear_publicacion(0, 1000, 4); //La publicación la crea Charlie.
-
-            //Quiero forzar el error de IdDeOrdenNoValida.
-            let error_id_invalido = sistema.marcar_orden_como_enviada(0).unwrap_err();
-            assert_eq!(error_id_invalido, ErrorSistema::IdDeOrdenNoValida); //No existe la orden con id 0.
-
-            //Creo una orden de compra para que exista una orden con id 0.
-            let alice = ink::env::test::default_accounts::<ink::env::DefaultEnvironment>().alice;
-            ink::env::test::set_caller::<ink::env::DefaultEnvironment>(alice);
-            sistema.registrar_usuario(String::from("Alice"), String::from("Surname"), String::from("alice.email"), Rol::Ambos);
-            let lista_compra = vec![(0, 1)];
-            assert!(sistema.generar_orden_compra(lista_compra).is_ok());
-
-            //Quiero forzar el error de OperacionNoValida.
-            let error_operacion_no_valida = sistema.marcar_orden_como_enviada(0).unwrap_err();
-            assert_eq!(error_operacion_no_valida, ErrorSistema::OperacionNoValida); //El caller no es el vendedor de la orden.
-
-        }
-
-        #[ink::test]
-        fn test_marcar_orden_como_recibida() {
-            let mut sistema = Sistema::new();
-            let charlie = ink::env::test::default_accounts::<ink::env::DefaultEnvironment>().charlie;
-            ink::env::test::set_caller::<ink::env::DefaultEnvironment>(charlie);
-            sistema.registrar_usuario(String::from("Charlie"), String::from("Surname"), String::from("charlie.email"), Rol::Ambos);
-
-            sistema.nuevo_producto("Termo".to_string(), "Termo de metal".to_string(), Categoria::Otros);
-            sistema.crear_publicacion(0, 1000, 4); //La publicación la crea Charlie.
-
-            //Creo una orden de compra para que exista una orden con id 0.
-            let alice = ink::env::test::default_accounts::<ink::env::DefaultEnvironment>().alice;
-            ink::env::test::set_caller::<ink::env::DefaultEnvironment>(alice);
-            sistema.registrar_usuario(String::from("Alice"), String::from("Surname"), String::from("alice.email"), Rol::Ambos);
-            let lista_compra = vec![(0, 1)];
-            assert!(sistema.generar_orden_compra(lista_compra).is_ok());
-
-
-            //Quiero marcar la orden como recibida.
-            ink::env::test::set_caller::<ink::env::DefaultEnvironment>(charlie);
-            sistema.marcar_orden_como_enviada(0); //primero lo marco como enviada
-
-            ink::env::test::set_caller::<ink::env::DefaultEnvironment>(alice);
-            assert_eq!(sistema.marcar_orden_como_recibida(0), Ok(()));
-        }
-
-        #[ink::test]
-        fn test_marcar_orden_como_recibida_errores() {
-            let mut sistema = Sistema::new();
-            let charlie = ink::env::test::default_accounts::<ink::env::DefaultEnvironment>().charlie;
-            ink::env::test::set_caller::<ink::env::DefaultEnvironment>(charlie);
-            sistema.registrar_usuario(String::from("Charlie"), String::from("Surname"), String::from("charlie.email"), Rol::Ambos);
-
-            sistema.nuevo_producto("Termo".to_string(), "Termo de metal".to_string(), Categoria::Otros);
-            sistema.crear_publicacion(0, 1000, 4); //La publicación la crea Charlie.
-
-            //Quiero forzar el error de IdDeOrdenNoValida.
-            let error_id_invalido = sistema.marcar_orden_como_enviada(0).unwrap_err();
-            assert_eq!(error_id_invalido, ErrorSistema::IdDeOrdenNoValida); //No existe la orden con id 0.
-
-            //Creo una orden de compra para que exista una orden con id 0.
-            let alice = ink::env::test::default_accounts::<ink::env::DefaultEnvironment>().alice;
-            ink::env::test::set_caller::<ink::env::DefaultEnvironment>(alice);
-            sistema.registrar_usuario(String::from("Alice"), String::from("Surname"), String::from("alice.email"), Rol::Ambos);
-            let lista_compra = vec![(0, 1)];
-            assert!(sistema.generar_orden_compra(lista_compra).is_ok());
-
-            //Quiero forzar el error de OperacionNoValida.
-            let error_operacion_no_valida = sistema.marcar_orden_como_recibida(0).unwrap_err();
-            assert_eq!(error_operacion_no_valida, ErrorSistema::OperacionNoValida); //El caller no es el vendedor de la orden.
-
-        }
-        
-        #[ink::test]
-        fn test_cancelar_orden_errores() {
-            let mut sistema = Sistema::new();
-            let charlie = ink::env::test::default_accounts::<ink::env::DefaultEnvironment>().charlie;
-            ink::env::test::set_caller::<ink::env::DefaultEnvironment>(charlie);
-            sistema.registrar_usuario(String::from("Charlie"), String::from("Surname"), String::from("charlie.email"), Rol::Ambos);
-
-            sistema.nuevo_producto("Termo".to_string(), "Termo de metal".to_string(), Categoria::Otros);
-            sistema.crear_publicacion(0, 1000, 4); //La publicación la crea Charlie.
-
-            //Quiero forzar el error de IdDeOrdenNoValida.
-            let error_id_invalido = sistema.cancelar_orden(0).unwrap_err();
-            assert_eq!(error_id_invalido, ErrorSistema::IdDeOrdenNoValida); //No existe la orden con id 0.     
-        }
-
-        #[ink::test]
-        fn test_ver_mis_ordenes() {
-            let mut sistema = Sistema::new();
-            let charlie = ink::env::test::default_accounts::<ink::env::DefaultEnvironment>().charlie;
-            ink::env::test::set_caller::<ink::env::DefaultEnvironment>(charlie);
-            sistema.registrar_usuario(String::from("Charlie"), String::from("Surname"), String::from("charlie.email"), Rol::Ambos);
-
-            sistema.nuevo_producto("Termo".to_string(), "Termo de metal".to_string(), Categoria::Otros);
-            sistema.crear_publicacion(0, 1000, 4); //La publicación la crea Charlie.
-
-            let alice = ink::env::test::default_accounts::<ink::env::DefaultEnvironment>().alice;
-            ink::env::test::set_caller::<ink::env::DefaultEnvironment>(alice);
-            sistema.registrar_usuario(String::from("Alice"), String::from("Surname"), String::from("alice.email"), Rol::Ambos);
-            let lista_compra = vec![(0, 1)];
-            assert!(sistema.generar_orden_compra(lista_compra).is_ok());
-
-            //Verifico que la orden de compra se haya agregado a las órdenes del usuario Alice.
-            let mis_ordenes = sistema.ver_mis_ordenes();
-            assert_eq!(mis_ordenes.len(), 1);
-        }
-        
->>>>>>> 3ab08232
     }
 
 
